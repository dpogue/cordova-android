/* Licensed to the Apache Software Foundation (ASF) under one
   or more contributor license agreements.  See the NOTICE file
   distributed with this work for additional information
   regarding copyright ownership.  The ASF licenses this file
   to you under the Apache License, Version 2.0 (the
   "License"); you may not use this file except in compliance
   with the License.  You may obtain a copy of the License at

     http://www.apache.org/licenses/LICENSE-2.0

   Unless required by applicable law or agreed to in writing,
   software distributed under the License is distributed on an
   "AS IS" BASIS, WITHOUT WARRANTIES OR CONDITIONS OF ANY
   KIND, either express or implied.  See the License for the
   specific language governing permissions and limitations
   under the License.
*/



buildscript {
    repositories {
        mavenCentral()
    }

    dependencies {
        // This should be updated with each cordova-android release.
        // It can affect things like where the .apk is generated.
        // It also dictates what the minimum android build-tools version
        // that you need (Set in bin/templates/project/cordova.gradle).
<<<<<<< HEAD
        // Be sure to also update the value in:
        // (1) bin/templates/project/build.gradle, and
        // (2) the distribution URL in bin/templates/cordova/lib/build.js.
=======
        // Make sure the value is the same in all locations:
        // * framework/build.gradle
        // * bin/templates/project/cordova.gradle
        // * bin/templates/cordova/lib/plugin-build.gradle
        // * distributionUrl within bin/templates/cordova/lib/build.js.
>>>>>>> ddac192c
        classpath 'com.android.tools.build:gradle:0.12.+'
    }
}

apply plugin: 'android-library'

android {
    compileSdkVersion cordova.cordovaSdkVersion
    buildToolsVersion cordova.cordovaBuildToolsVersion
    publishNonDefault true

    compileOptions {
        sourceCompatibility JavaVersion.VERSION_1_7
        targetCompatibility JavaVersion.VERSION_1_7
    }

    sourceSets {
        main {
            manifest.srcFile 'AndroidManifest.xml'
            java.srcDirs = ['src']
            resources.srcDirs = ['src']
            aidl.srcDirs = ['src']
            renderscript.srcDirs = ['src']
            res.srcDirs = ['res']
            assets.srcDirs = ['assets']
        }
    }
}<|MERGE_RESOLUTION|>--- conflicted
+++ resolved
@@ -28,17 +28,11 @@
         // It can affect things like where the .apk is generated.
         // It also dictates what the minimum android build-tools version
         // that you need (Set in bin/templates/project/cordova.gradle).
-<<<<<<< HEAD
-        // Be sure to also update the value in:
-        // (1) bin/templates/project/build.gradle, and
-        // (2) the distribution URL in bin/templates/cordova/lib/build.js.
-=======
         // Make sure the value is the same in all locations:
         // * framework/build.gradle
         // * bin/templates/project/cordova.gradle
         // * bin/templates/cordova/lib/plugin-build.gradle
         // * distributionUrl within bin/templates/cordova/lib/build.js.
->>>>>>> ddac192c
         classpath 'com.android.tools.build:gradle:0.12.+'
     }
 }

<?xml version="1.0" encoding="UTF-8"?>
<!--
 Licensed to the Apache Software Foundation (ASF) under one
 or more contributor license agreements.  See the NOTICE file
 distributed with this work for additional information
 regarding copyright ownership.  The ASF licenses this file
 to you under the Apache License, Version 2.0 (the
 "License"); you may not use this file except in compliance
 with the License.  You may obtain a copy of the License at

 http://www.apache.org/licenses/LICENSE-2.0

 Unless required by applicable law or agreed to in writing,
 software distributed under the License is distributed on an
 "AS IS" BASIS, WITHOUT WARRANTIES OR CONDITIONS OF ANY
 KIND, either express or implied.  See the License for the
 specific language governing permissions and limitations
 under the License.
-->
<widget xmlns     = "http://www.w3.org/ns/widgets"
        id        = "io.cordova.helloCordova"
        version   = "2.0.0">
    <name>Hello Cordova</name>

    <description>
        A sample Apache Cordova application that responds to the deviceready event.
    </description>

    <author href="http://cordova.io" email="dev@cordova.apache.org">
        Apache Cordova Team
    </author>

    <access origin="*"/>

    <!-- <content src="http://mysite.com/myapp.html" /> for external pages -->
    <content src="index.html" />

    <preference name="loglevel" value="DEBUG" />
        
    <!--
      <preference name="splashscreen" value="resourceName" />
      <preference name="backgroundColor" value="0xFFF" />
      <preference name="loadUrlTimeoutValue" value="20000" />
      <preference name="InAppBrowserStorageEnabled" value="true" />
      <preference name="disallowOverscroll" value="true" />
    -->
<<<<<<< HEAD
    <!-- This is required for native Android hooks -->
    <feature name="App">
        <param name="android-package" value="org.apache.cordova.CoreAndroid" />
    </feature>
=======
>>>>>>> e86c2e59
</widget><|MERGE_RESOLUTION|>--- conflicted
+++ resolved
@@ -44,11 +44,4 @@
       <preference name="InAppBrowserStorageEnabled" value="true" />
       <preference name="disallowOverscroll" value="true" />
     -->
-<<<<<<< HEAD
-    <!-- This is required for native Android hooks -->
-    <feature name="App">
-        <param name="android-package" value="org.apache.cordova.CoreAndroid" />
-    </feature>
-=======
->>>>>>> e86c2e59
 </widget>
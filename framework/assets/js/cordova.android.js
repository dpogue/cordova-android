--- conflicted
+++ resolved
@@ -1,12 +1,6 @@
-<<<<<<< HEAD
 // commit 4a4ba9985c920850fe3f229abc60de984e196ab5
 
 // File generated at :: Fri May 18 2012 13:43:11 GMT-0700 (PDT)
-=======
-// commit 7b6ae77e5030060e8e99fe0b79ddcf9d698bf375
-
-// File generated at :: Mon May 14 2012 13:03:22 GMT-0700 (PDT)
->>>>>>> c63be674
 
 /*
  Licensed to the Apache Software Foundation (ASF) under one
@@ -3379,16 +3373,12 @@
     exec = require("cordova/exec"),
     Acceleration = require('cordova/plugin/Acceleration');
 
-<<<<<<< HEAD
 // Is the accel sensor running?
 var running = false;
-=======
->>>>>>> c63be674
 
 // Keeps reference to watchAcceleration calls.
 var timers = {};
 
-<<<<<<< HEAD
 // Array of listeners; used to keep track of when we should call start and stop.
 var listeners = [];
 
@@ -3434,11 +3424,6 @@
     }
 }
 
-=======
-// Last returned acceleration object from native
-var accel = null;
-
->>>>>>> c63be674
 var accelerometer = {
     /**
      * Asynchronously aquires the current acceleration.
@@ -3453,7 +3438,6 @@
             throw "getCurrentAcceleration must be called with at least a success callback function as first parameter.";
         }
 
-<<<<<<< HEAD
         var p;
         var win = function(a) {
             successCallback(a);
@@ -3470,15 +3454,6 @@
         if (!running) {
             start();
         }
-=======
-        var win = function(a) {
-            accel = new Acceleration(a.x, a.y, a.z, a.timestamp);
-            successCallback(accel);
-        };
-
-        // Get acceleration
-        exec(win, errorCallback, "Accelerometer", "getAcceleration", []);
->>>>>>> c63be674
     },
 
     /**
@@ -3497,7 +3472,6 @@
         if (typeof successCallback !== "function") {
             throw "watchAcceleration must be called with at least a success callback function as first parameter.";
         }
-<<<<<<< HEAD
 
         // Keep reference to watch id, and report accel readings as often as defined in frequency
         var id = utils.createUUID();
@@ -3523,29 +3497,6 @@
         } else {
             start();
         }
-=======
-
-        // Keep reference to watch id, and report accel readings as often as defined in frequency
-        var id = utils.createUUID();
-        timers[id] = window.setInterval(function() {
-            if (accel) {
-                successCallback(accel);
-            }
-        }, frequency);
-
-        // Success callback from native just updates the accel object.
-        var win = function(a) {
-            accel = new Acceleration(a.x, a.y, a.z, a.timestamp);
-        };
-
-        // Fail callback clears the watch and sends an error back.
-        var fail = function(err) {
-            accelerometer.clearWatch(id);
-            errorCallback(err);
-        };
-
-        exec(win, fail, "Accelerometer", "addWatch", [id, frequency]);
->>>>>>> c63be674
 
         return id;
     },
@@ -3558,12 +3509,8 @@
     clearWatch: function(id) {
         // Stop javascript timer & remove from timer list
         if (id && timers[id]) {
-<<<<<<< HEAD
             window.clearInterval(timers[id].timer);
             removeListeners(timers[id].listeners);
-=======
-            window.clearInterval(timers[id]);
->>>>>>> c63be674
             delete timers[id];
             exec(null, null, "Accelerometer", "clearWatch", [id]);
         }

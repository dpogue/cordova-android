--- conflicted
+++ resolved
@@ -1,12 +1,6 @@
-<<<<<<< HEAD
-// commit 9a080cc2704171a4169739b2c94ca55427b92f93
-
-// File generated at :: Thu May 10 2012 15:48:14 GMT-0700 (PDT)
-=======
-// commit facaa38a0bd924aa15c14c372537c00382f1e593
-
-// File generated at :: Thu May 10 2012 16:39:13 GMT-0700 (PDT)
->>>>>>> 6a628f7f
+// commit 55e46cecd73e06a4866f084ffa8513219ef68421
+
+// File generated at :: Fri May 11 2012 10:34:50 GMT-0700 (PDT)
 
 /*
  Licensed to the Apache Software Foundation (ASF) under one
@@ -1097,7 +1091,7 @@
         // Let native code know we are all done on the JS side.
         // Native code will then un-hide the WebView.
         channel.join(function() {
-            exec(function(){}, function(){}, 'App', 'show', []);
+            prompt("", "gap_init:");
         }, [channel.onCordovaReady]);
     },
     objects: {
@@ -5018,19 +5012,11 @@
     if (typeof params == 'undefined') {
         return function() {
             return func.apply(context, arguments);
-<<<<<<< HEAD
         };
     } else {
         return function() {
             return func.apply(context, params);
         };
-=======
-        };
-    } else {
-        return function() {
-            return func.apply(context, params);
-        };
->>>>>>> 6a628f7f
     }
 };
 
@@ -5186,7 +5172,7 @@
                     // Fire onDeviceReady event once all constructors have run and
                     // cordova info has been received from native side.
                     channel.join(function() {
-                        channel.onDeviceReady.fire();
+                        require('cordova').fireDocumentEvent('deviceready');
                     }, channel.deviceReadyChannelsArray);
 
                 }, [ channel.onDOMContentLoaded, channel.onNativeReady ]);
@@ -5205,4 +5191,5 @@
 
 }(window));
 
+
 })();
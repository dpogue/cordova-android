--- conflicted
+++ resolved
@@ -1,9 +1,5 @@
 // Platform: android
-<<<<<<< HEAD
-// 3b066a6856fd4d01806a332f2ab57eb7d340fe35
-=======
-// ee7b91f28e3780afb44222a2d950ccc1bebd0b87
->>>>>>> 54154408
+// 24ab6855470f2dc0662624b597c98585e56a1666
 /*
  Licensed to the Apache Software Foundation (ASF) under one
  or more contributor license agreements.  See the NOTICE file

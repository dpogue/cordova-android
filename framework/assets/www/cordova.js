// Platform: android
<<<<<<< HEAD
// 2.9.0rc1-0-g002f33d
=======
// 2.7.0rc1-120-g8731b31
>>>>>>> 3b7e0504
/*
 Licensed to the Apache Software Foundation (ASF) under one
 or more contributor license agreements.  See the NOTICE file
 distributed with this work for additional information
 regarding copyright ownership.  The ASF licenses this file
 to you under the Apache License, Version 2.0 (the
 "License"); you may not use this file except in compliance
 with the License.  You may obtain a copy of the License at
 
     http://www.apache.org/licenses/LICENSE-2.0
 
 Unless required by applicable law or agreed to in writing,
 software distributed under the License is distributed on an
 "AS IS" BASIS, WITHOUT WARRANTIES OR CONDITIONS OF ANY
 KIND, either express or implied.  See the License for the
 specific language governing permissions and limitations
 under the License.
*/
;(function() {
<<<<<<< HEAD
var CORDOVA_JS_BUILD_LABEL = '2.9.0rc1-0-g002f33d';
=======
var CORDOVA_JS_BUILD_LABEL = '2.7.0rc1-120-g8731b31';
>>>>>>> 3b7e0504
// file: lib/scripts/require.js

var require,
    define;

(function () {
    var modules = {},
    // Stack of moduleIds currently being built.
        requireStack = [],
    // Map of module ID -> index into requireStack of modules currently being built.
        inProgressModules = {},
        SEPERATOR = ".";



    function build(module) {
        var factory = module.factory,
            localRequire = function (id) {
                var resultantId = id;
                //Its a relative path, so lop off the last portion and add the id (minus "./")
                if (id.charAt(0) === ".") {
                    resultantId = module.id.slice(0, module.id.lastIndexOf(SEPERATOR)) + SEPERATOR + id.slice(2);
                }
                return require(resultantId);
            };
        module.exports = {};
        delete module.factory;
        factory(localRequire, module.exports, module);
        return module.exports;
    }

    require = function (id) {
        if (!modules[id]) {
            throw "module " + id + " not found";
        } else if (id in inProgressModules) {
            var cycle = requireStack.slice(inProgressModules[id]).join('->') + '->' + id;
            throw "Cycle in require graph: " + cycle;
        }
        if (modules[id].factory) {
            try {
                inProgressModules[id] = requireStack.length;
                requireStack.push(id);
                return build(modules[id]);
            } finally {
                delete inProgressModules[id];
                requireStack.pop();
            }
        }
        return modules[id].exports;
    };

    define = function (id, factory) {
        if (modules[id]) {
            throw "module " + id + " already defined";
        }

        modules[id] = {
            id: id,
            factory: factory
        };
    };

    define.remove = function (id) {
        delete modules[id];
    };

    define.moduleMap = modules;
})();

//Export for use in node
if (typeof module === "object" && typeof require === "function") {
    module.exports.require = require;
    module.exports.define = define;
}

// file: lib/cordova.js
define("cordova", function(require, exports, module) {


var channel = require('cordova/channel');

/**
 * Listen for DOMContentLoaded and notify our channel subscribers.
 */
document.addEventListener('DOMContentLoaded', function() {
    channel.onDOMContentLoaded.fire();
}, false);
if (document.readyState == 'complete' || document.readyState == 'interactive') {
    channel.onDOMContentLoaded.fire();
}

/**
 * Intercept calls to addEventListener + removeEventListener and handle deviceready,
 * resume, and pause events.
 */
var m_document_addEventListener = document.addEventListener;
var m_document_removeEventListener = document.removeEventListener;
var m_window_addEventListener = window.addEventListener;
var m_window_removeEventListener = window.removeEventListener;

/**
 * Houses custom event handlers to intercept on document + window event listeners.
 */
var documentEventHandlers = {},
    windowEventHandlers = {};

document.addEventListener = function(evt, handler, capture) {
    var e = evt.toLowerCase();
    if (typeof documentEventHandlers[e] != 'undefined') {
        documentEventHandlers[e].subscribe(handler);
    } else {
        m_document_addEventListener.call(document, evt, handler, capture);
    }
};

window.addEventListener = function(evt, handler, capture) {
    var e = evt.toLowerCase();
    if (typeof windowEventHandlers[e] != 'undefined') {
        windowEventHandlers[e].subscribe(handler);
    } else {
        m_window_addEventListener.call(window, evt, handler, capture);
    }
};

document.removeEventListener = function(evt, handler, capture) {
    var e = evt.toLowerCase();
    // If unsubscribing from an event that is handled by a plugin
    if (typeof documentEventHandlers[e] != "undefined") {
        documentEventHandlers[e].unsubscribe(handler);
    } else {
        m_document_removeEventListener.call(document, evt, handler, capture);
    }
};

window.removeEventListener = function(evt, handler, capture) {
    var e = evt.toLowerCase();
    // If unsubscribing from an event that is handled by a plugin
    if (typeof windowEventHandlers[e] != "undefined") {
        windowEventHandlers[e].unsubscribe(handler);
    } else {
        m_window_removeEventListener.call(window, evt, handler, capture);
    }
};

function createEvent(type, data) {
    var event = document.createEvent('Events');
    event.initEvent(type, false, false);
    if (data) {
        for (var i in data) {
            if (data.hasOwnProperty(i)) {
                event[i] = data[i];
            }
        }
    }
    return event;
}

if(typeof window.console === "undefined") {
    window.console = {
        log:function(){}
    };
}

var cordova = {
    define:define,
    require:require,
    /**
     * Methods to add/remove your own addEventListener hijacking on document + window.
     */
    addWindowEventHandler:function(event) {
        return (windowEventHandlers[event] = channel.create(event));
    },
    addStickyDocumentEventHandler:function(event) {
        return (documentEventHandlers[event] = channel.createSticky(event));
    },
    addDocumentEventHandler:function(event) {
        return (documentEventHandlers[event] = channel.create(event));
    },
    removeWindowEventHandler:function(event) {
        delete windowEventHandlers[event];
    },
    removeDocumentEventHandler:function(event) {
        delete documentEventHandlers[event];
    },
    /**
     * Retrieve original event handlers that were replaced by Cordova
     *
     * @return object
     */
    getOriginalHandlers: function() {
        return {'document': {'addEventListener': m_document_addEventListener, 'removeEventListener': m_document_removeEventListener},
        'window': {'addEventListener': m_window_addEventListener, 'removeEventListener': m_window_removeEventListener}};
    },
    /**
     * Method to fire event from native code
     * bNoDetach is required for events which cause an exception which needs to be caught in native code
     */
    fireDocumentEvent: function(type, data, bNoDetach) {
        var evt = createEvent(type, data);
        if (typeof documentEventHandlers[type] != 'undefined') {
            if( bNoDetach ) {
              documentEventHandlers[type].fire(evt);
            }
            else {
              setTimeout(function() {
                  // Fire deviceready on listeners that were registered before cordova.js was loaded.
                  if (type == 'deviceready') {
                      document.dispatchEvent(evt);
                  }
                  documentEventHandlers[type].fire(evt);
              }, 0);
            }
        } else {
            document.dispatchEvent(evt);
        }
    },
    fireWindowEvent: function(type, data) {
        var evt = createEvent(type,data);
        if (typeof windowEventHandlers[type] != 'undefined') {
            setTimeout(function() {
                windowEventHandlers[type].fire(evt);
            }, 0);
        } else {
            window.dispatchEvent(evt);
        }
    },

    /**
     * Plugin callback mechanism.
     */
    // Randomize the starting callbackId to avoid collisions after refreshing or navigating.
    // This way, it's very unlikely that any new callback would get the same callbackId as an old callback.
    callbackId: Math.floor(Math.random() * 2000000000),
    callbacks:  {},
    callbackStatus: {
        NO_RESULT: 0,
        OK: 1,
        CLASS_NOT_FOUND_EXCEPTION: 2,
        ILLEGAL_ACCESS_EXCEPTION: 3,
        INSTANTIATION_EXCEPTION: 4,
        MALFORMED_URL_EXCEPTION: 5,
        IO_EXCEPTION: 6,
        INVALID_ACTION: 7,
        JSON_EXCEPTION: 8,
        ERROR: 9
    },

    /**
     * Called by native code when returning successful result from an action.
     */
    callbackSuccess: function(callbackId, args) {
        try {
            cordova.callbackFromNative(callbackId, true, args.status, [args.message], args.keepCallback);
        } catch (e) {
            console.log("Error in error callback: " + callbackId + " = "+e);
        }
    },

    /**
     * Called by native code when returning error result from an action.
     */
    callbackError: function(callbackId, args) {
        // TODO: Deprecate callbackSuccess and callbackError in favour of callbackFromNative.
        // Derive success from status.
        try {
            cordova.callbackFromNative(callbackId, false, args.status, [args.message], args.keepCallback);
        } catch (e) {
            console.log("Error in error callback: " + callbackId + " = "+e);
        }
    },

    /**
     * Called by native code when returning the result from an action.
     */
    callbackFromNative: function(callbackId, success, status, args, keepCallback) {
        var callback = cordova.callbacks[callbackId];
        if (callback) {
            if (success && status == cordova.callbackStatus.OK) {
                callback.success && callback.success.apply(null, args);
            } else if (!success) {
                callback.fail && callback.fail.apply(null, args);
            }

            // Clear callback if not expecting any more results
            if (!keepCallback) {
                delete cordova.callbacks[callbackId];
            }
        }
    },
    addConstructor: function(func) {
        channel.onCordovaReady.subscribe(function() {
            try {
                func();
            } catch(e) {
                console.log("Failed to run constructor: " + e);
            }
        });
    }
};

// Register pause, resume and deviceready channels as events on document.
channel.onPause = cordova.addDocumentEventHandler('pause');
channel.onResume = cordova.addDocumentEventHandler('resume');
channel.onDeviceReady = cordova.addStickyDocumentEventHandler('deviceready');

module.exports = cordova;

});

// file: lib/common/argscheck.js
define("cordova/argscheck", function(require, exports, module) {

var exec = require('cordova/exec');
var utils = require('cordova/utils');

var moduleExports = module.exports;

var typeMap = {
    'A': 'Array',
    'D': 'Date',
    'N': 'Number',
    'S': 'String',
    'F': 'Function',
    'O': 'Object'
};

function extractParamName(callee, argIndex) {
  return (/.*?\((.*?)\)/).exec(callee)[1].split(', ')[argIndex];
}

function checkArgs(spec, functionName, args, opt_callee) {
    if (!moduleExports.enableChecks) {
        return;
    }
    var errMsg = null;
    var typeName;
    for (var i = 0; i < spec.length; ++i) {
        var c = spec.charAt(i),
            cUpper = c.toUpperCase(),
            arg = args[i];
        // Asterix means allow anything.
        if (c == '*') {
            continue;
        }
        typeName = utils.typeName(arg);
        if ((arg === null || arg === undefined) && c == cUpper) {
            continue;
        }
        if (typeName != typeMap[cUpper]) {
            errMsg = 'Expected ' + typeMap[cUpper];
            break;
        }
    }
    if (errMsg) {
        errMsg += ', but got ' + typeName + '.';
        errMsg = 'Wrong type for parameter "' + extractParamName(opt_callee || args.callee, i) + '" of ' + functionName + ': ' + errMsg;
        // Don't log when running jake test.
        if (typeof jasmine == 'undefined') {
            console.error(errMsg);
        }
        throw TypeError(errMsg);
    }
}

function getValue(value, defaultValue) {
    return value === undefined ? defaultValue : value;
}

moduleExports.checkArgs = checkArgs;
moduleExports.getValue = getValue;
moduleExports.enableChecks = true;


});

// file: lib/common/builder.js
define("cordova/builder", function(require, exports, module) {

var utils = require('cordova/utils');

function each(objects, func, context) {
    for (var prop in objects) {
        if (objects.hasOwnProperty(prop)) {
            func.apply(context, [objects[prop], prop]);
        }
    }
}

function clobber(obj, key, value) {
    exports.replaceHookForTesting(obj, key);
    obj[key] = value;
    // Getters can only be overridden by getters.
    if (obj[key] !== value) {
        utils.defineGetter(obj, key, function() {
            return value;
        });
    }
}

function assignOrWrapInDeprecateGetter(obj, key, value, message) {
    if (message) {
        utils.defineGetter(obj, key, function() {
            console.log(message);
            delete obj[key];
            clobber(obj, key, value);
            return value;
        });
    } else {
        clobber(obj, key, value);
    }
}

function include(parent, objects, clobber, merge) {
    each(objects, function (obj, key) {
        try {
          var result = obj.path ? require(obj.path) : {};

          if (clobber) {
              // Clobber if it doesn't exist.
              if (typeof parent[key] === 'undefined') {
                  assignOrWrapInDeprecateGetter(parent, key, result, obj.deprecated);
              } else if (typeof obj.path !== 'undefined') {
                  // If merging, merge properties onto parent, otherwise, clobber.
                  if (merge) {
                      recursiveMerge(parent[key], result);
                  } else {
                      assignOrWrapInDeprecateGetter(parent, key, result, obj.deprecated);
                  }
              }
              result = parent[key];
          } else {
            // Overwrite if not currently defined.
            if (typeof parent[key] == 'undefined') {
              assignOrWrapInDeprecateGetter(parent, key, result, obj.deprecated);
            } else {
              // Set result to what already exists, so we can build children into it if they exist.
              result = parent[key];
            }
          }

          if (obj.children) {
            include(result, obj.children, clobber, merge);
          }
        } catch(e) {
          utils.alert('Exception building cordova JS globals: ' + e + ' for key "' + key + '"');
        }
    });
}

/**
 * Merge properties from one object onto another recursively.  Properties from
 * the src object will overwrite existing target property.
 *
 * @param target Object to merge properties into.
 * @param src Object to merge properties from.
 */
function recursiveMerge(target, src) {
    for (var prop in src) {
        if (src.hasOwnProperty(prop)) {
            if (target.prototype && target.prototype.constructor === target) {
                // If the target object is a constructor override off prototype.
                clobber(target.prototype, prop, src[prop]);
            } else {
                if (typeof src[prop] === 'object' && typeof target[prop] === 'object') {
                    recursiveMerge(target[prop], src[prop]);
                } else {
                    clobber(target, prop, src[prop]);
                }
            }
        }
    }
}

exports.buildIntoButDoNotClobber = function(objects, target) {
    include(target, objects, false, false);
};
exports.buildIntoAndClobber = function(objects, target) {
    include(target, objects, true, false);
};
exports.buildIntoAndMerge = function(objects, target) {
    include(target, objects, true, true);
};
exports.recursiveMerge = recursiveMerge;
exports.assignOrWrapInDeprecateGetter = assignOrWrapInDeprecateGetter;
exports.replaceHookForTesting = function() {};

});

// file: lib/common/channel.js
define("cordova/channel", function(require, exports, module) {

var utils = require('cordova/utils'),
    nextGuid = 1;

/**
 * Custom pub-sub "channel" that can have functions subscribed to it
 * This object is used to define and control firing of events for
 * cordova initialization, as well as for custom events thereafter.
 *
 * The order of events during page load and Cordova startup is as follows:
 *
 * onDOMContentLoaded*         Internal event that is received when the web page is loaded and parsed.
 * onNativeReady*              Internal event that indicates the Cordova native side is ready.
 * onCordovaReady*             Internal event fired when all Cordova JavaScript objects have been created.
 * onDeviceReady*              User event fired to indicate that Cordova is ready
 * onResume                    User event fired to indicate a start/resume lifecycle event
 * onPause                     User event fired to indicate a pause lifecycle event
 * onDestroy*                  Internal event fired when app is being destroyed (User should use window.onunload event, not this one).
 *
 * The events marked with an * are sticky. Once they have fired, they will stay in the fired state.
 * All listeners that subscribe after the event is fired will be executed right away.
 *
 * The only Cordova events that user code should register for are:
 *      deviceready           Cordova native code is initialized and Cordova APIs can be called from JavaScript
 *      pause                 App has moved to background
 *      resume                App has returned to foreground
 *
 * Listeners can be registered as:
 *      document.addEventListener("deviceready", myDeviceReadyListener, false);
 *      document.addEventListener("resume", myResumeListener, false);
 *      document.addEventListener("pause", myPauseListener, false);
 *
 * The DOM lifecycle events should be used for saving and restoring state
 *      window.onload
 *      window.onunload
 *
 */

/**
 * Channel
 * @constructor
 * @param type  String the channel name
 */
var Channel = function(type, sticky) {
    this.type = type;
    // Map of guid -> function.
    this.handlers = {};
    // 0 = Non-sticky, 1 = Sticky non-fired, 2 = Sticky fired.
    this.state = sticky ? 1 : 0;
    // Used in sticky mode to remember args passed to fire().
    this.fireArgs = null;
    // Used by onHasSubscribersChange to know if there are any listeners.
    this.numHandlers = 0;
    // Function that is called when the first listener is subscribed, or when
    // the last listener is unsubscribed.
    this.onHasSubscribersChange = null;
},
    channel = {
        /**
         * Calls the provided function only after all of the channels specified
         * have been fired. All channels must be sticky channels.
         */
        join: function(h, c) {
            var len = c.length,
                i = len,
                f = function() {
                    if (!(--i)) h();
                };
            for (var j=0; j<len; j++) {
                if (c[j].state === 0) {
                    throw Error('Can only use join with sticky channels.');
                }
                c[j].subscribe(f);
            }
            if (!len) h();
        },
        create: function(type) {
            return channel[type] = new Channel(type, false);
        },
        createSticky: function(type) {
            return channel[type] = new Channel(type, true);
        },

        /**
         * cordova Channels that must fire before "deviceready" is fired.
         */
        deviceReadyChannelsArray: [],
        deviceReadyChannelsMap: {},

        /**
         * Indicate that a feature needs to be initialized before it is ready to be used.
         * This holds up Cordova's "deviceready" event until the feature has been initialized
         * and Cordova.initComplete(feature) is called.
         *
         * @param feature {String}     The unique feature name
         */
        waitForInitialization: function(feature) {
            if (feature) {
                var c = channel[feature] || this.createSticky(feature);
                this.deviceReadyChannelsMap[feature] = c;
                this.deviceReadyChannelsArray.push(c);
            }
        },

        /**
         * Indicate that initialization code has completed and the feature is ready to be used.
         *
         * @param feature {String}     The unique feature name
         */
        initializationComplete: function(feature) {
            var c = this.deviceReadyChannelsMap[feature];
            if (c) {
                c.fire();
            }
        }
    };

function forceFunction(f) {
    if (typeof f != 'function') throw "Function required as first argument!";
}

/**
 * Subscribes the given function to the channel. Any time that
 * Channel.fire is called so too will the function.
 * Optionally specify an execution context for the function
 * and a guid that can be used to stop subscribing to the channel.
 * Returns the guid.
 */
Channel.prototype.subscribe = function(f, c) {
    // need a function to call
    forceFunction(f);
    if (this.state == 2) {
        f.apply(c || this, this.fireArgs);
        return;
    }

    var func = f,
        guid = f.observer_guid;
    if (typeof c == "object") { func = utils.close(c, f); }

    if (!guid) {
        // first time any channel has seen this subscriber
        guid = '' + nextGuid++;
    }
    func.observer_guid = guid;
    f.observer_guid = guid;

    // Don't add the same handler more than once.
    if (!this.handlers[guid]) {
        this.handlers[guid] = func;
        this.numHandlers++;
        if (this.numHandlers == 1) {
            this.onHasSubscribersChange && this.onHasSubscribersChange();
        }
    }
};

/**
 * Unsubscribes the function with the given guid from the channel.
 */
Channel.prototype.unsubscribe = function(f) {
    // need a function to unsubscribe
    forceFunction(f);

    var guid = f.observer_guid,
        handler = this.handlers[guid];
    if (handler) {
        delete this.handlers[guid];
        this.numHandlers--;
        if (this.numHandlers === 0) {
            this.onHasSubscribersChange && this.onHasSubscribersChange();
        }
    }
};

/**
 * Calls all functions subscribed to this channel.
 */
Channel.prototype.fire = function(e) {
    var fail = false,
        fireArgs = Array.prototype.slice.call(arguments);
    // Apply stickiness.
    if (this.state == 1) {
        this.state = 2;
        this.fireArgs = fireArgs;
    }
    if (this.numHandlers) {
        // Copy the values first so that it is safe to modify it from within
        // callbacks.
        var toCall = [];
        for (var item in this.handlers) {
            toCall.push(this.handlers[item]);
        }
        for (var i = 0; i < toCall.length; ++i) {
            toCall[i].apply(this, fireArgs);
        }
        if (this.state == 2 && this.numHandlers) {
            this.numHandlers = 0;
            this.handlers = {};
            this.onHasSubscribersChange && this.onHasSubscribersChange();
        }
    }
};


// defining them here so they are ready super fast!
// DOM event that is received when the web page is loaded and parsed.
channel.createSticky('onDOMContentLoaded');

// Event to indicate the Cordova native side is ready.
channel.createSticky('onNativeReady');

// Event to indicate that all Cordova JavaScript objects have been created
// and it's time to run plugin constructors.
channel.createSticky('onCordovaReady');

// Event to indicate that all automatically loaded JS plugins are loaded and ready.
channel.createSticky('onPluginsReady');

// Event to indicate that Cordova is ready
channel.createSticky('onDeviceReady');

// Event to indicate a resume lifecycle event
channel.create('onResume');

// Event to indicate a pause lifecycle event
channel.create('onPause');

// Event to indicate a destroy lifecycle event
channel.createSticky('onDestroy');

// Channels that must fire before "deviceready" is fired.
channel.waitForInitialization('onCordovaReady');
channel.waitForInitialization('onDOMContentLoaded');

module.exports = channel;

});

// file: lib/common/commandProxy.js
define("cordova/commandProxy", function(require, exports, module) {


// internal map of proxy function
var CommandProxyMap = {};

module.exports = {

    // example: cordova.commandProxy.add("Accelerometer",{getCurrentAcceleration: function(successCallback, errorCallback, options) {...},...);
    add:function(id,proxyObj) {
        console.log("adding proxy for " + id);
        CommandProxyMap[id] = proxyObj;
        return proxyObj;
    },

    // cordova.commandProxy.remove("Accelerometer");
    remove:function(id) {
        var proxy = CommandProxyMap[id];
        delete CommandProxyMap[id];
        CommandProxyMap[id] = null;
        return proxy;
    },

    get:function(service,action) {
        return ( CommandProxyMap[service] ? CommandProxyMap[service][action] : null );
    }
};
});

// file: lib/android/exec.js
define("cordova/exec", function(require, exports, module) {

/**
 * Execute a cordova command.  It is up to the native side whether this action
 * is synchronous or asynchronous.  The native side can return:
 *      Synchronous: PluginResult object as a JSON string
 *      Asynchronous: Empty string ""
 * If async, the native side will cordova.callbackSuccess or cordova.callbackError,
 * depending upon the result of the action.
 *
 * @param {Function} success    The success callback
 * @param {Function} fail       The fail callback
 * @param {String} service      The name of the service to use
 * @param {String} action       Action to be run in cordova
 * @param {String[]} [args]     Zero or more arguments to pass to the method
 */
var cordova = require('cordova'),
    nativeApiProvider = require('cordova/plugin/android/nativeapiprovider'),
    utils = require('cordova/utils'),
    jsToNativeModes = {
        PROMPT: 0,
        JS_OBJECT: 1,
        // This mode is currently for benchmarking purposes only. It must be enabled
        // on the native side through the ENABLE_LOCATION_CHANGE_EXEC_MODE
        // constant within CordovaWebViewClient.java before it will work.
        LOCATION_CHANGE: 2
    },
    nativeToJsModes = {
        // Polls for messages using the JS->Native bridge.
        POLLING: 0,
        // For LOAD_URL to be viable, it would need to have a work-around for
        // the bug where the soft-keyboard gets dismissed when a message is sent.
        LOAD_URL: 1,
        // For the ONLINE_EVENT to be viable, it would need to intercept all event
        // listeners (both through addEventListener and window.ononline) as well
        // as set the navigator property itself.
        ONLINE_EVENT: 2,
        // Uses reflection to access private APIs of the WebView that can send JS
        // to be executed.
        // Requires Android 3.2.4 or above.
        PRIVATE_API: 3
    },
    jsToNativeBridgeMode,  // Set lazily.
    nativeToJsBridgeMode = nativeToJsModes.ONLINE_EVENT,
    pollEnabled = false,
    messagesFromNative = [];

function androidExec(success, fail, service, action, args) {
    // Set default bridge modes if they have not already been set.
    // By default, we use the failsafe, since addJavascriptInterface breaks too often
    if (jsToNativeBridgeMode === undefined) {
        androidExec.setJsToNativeBridgeMode(jsToNativeModes.JS_OBJECT);
    }

    // Process any ArrayBuffers in the args into a string.
    for (var i = 0; i < args.length; i++) {
        if (utils.typeName(args[i]) == 'ArrayBuffer') {
            args[i] = window.btoa(String.fromCharCode.apply(null, new Uint8Array(args[i])));
        }
    }

    var callbackId = service + cordova.callbackId++,
        argsJson = JSON.stringify(args);

    if (success || fail) {
        cordova.callbacks[callbackId] = {success:success, fail:fail};
    }

    if (jsToNativeBridgeMode == jsToNativeModes.LOCATION_CHANGE) {
        window.location = 'http://cdv_exec/' + service + '#' + action + '#' + callbackId + '#' + argsJson;
    } else {
        var messages = nativeApiProvider.get().exec(service, action, callbackId, argsJson);
        // If argsJson was received by Java as null, try again with the PROMPT bridge mode.
        // This happens in rare circumstances, such as when certain Unicode characters are passed over the bridge on a Galaxy S2.  See CB-2666.
        if (jsToNativeBridgeMode == jsToNativeModes.JS_OBJECT && messages === "@Null arguments.") {
            androidExec.setJsToNativeBridgeMode(jsToNativeModes.PROMPT);
            androidExec(success, fail, service, action, args);
            androidExec.setJsToNativeBridgeMode(jsToNativeModes.JS_OBJECT);
            return;
        } else {
            androidExec.processMessages(messages);
        }
    }
}

function pollOnce() {
    var msg = nativeApiProvider.get().retrieveJsMessages();
    androidExec.processMessages(msg);
}

function pollingTimerFunc() {
    if (pollEnabled) {
        pollOnce();
        setTimeout(pollingTimerFunc, 50);
    }
}

function hookOnlineApis() {
    function proxyEvent(e) {
        cordova.fireWindowEvent(e.type);
    }
    // The network module takes care of firing online and offline events.
    // It currently fires them only on document though, so we bridge them
    // to window here (while first listening for exec()-releated online/offline
    // events).
    window.addEventListener('online', pollOnce, false);
    window.addEventListener('offline', pollOnce, false);
    cordova.addWindowEventHandler('online');
    cordova.addWindowEventHandler('offline');
    document.addEventListener('online', proxyEvent, false);
    document.addEventListener('offline', proxyEvent, false);
}

hookOnlineApis();

androidExec.jsToNativeModes = jsToNativeModes;
androidExec.nativeToJsModes = nativeToJsModes;

androidExec.setJsToNativeBridgeMode = function(mode) {
    if (mode == jsToNativeModes.JS_OBJECT && !window._cordovaNative) {
        console.log('Falling back on PROMPT mode since _cordovaNative is missing. Expected for Android 3.2 and lower only.');
        mode = jsToNativeModes.PROMPT;
    }
    nativeApiProvider.setPreferPrompt(mode == jsToNativeModes.PROMPT);
    jsToNativeBridgeMode = mode;
};

androidExec.setNativeToJsBridgeMode = function(mode) {
    if (mode == nativeToJsBridgeMode) {
        return;
    }
    if (nativeToJsBridgeMode == nativeToJsModes.POLLING) {
        pollEnabled = false;
    }

    nativeToJsBridgeMode = mode;
    // Tell the native side to switch modes.
    nativeApiProvider.get().setNativeToJsBridgeMode(mode);

    if (mode == nativeToJsModes.POLLING) {
        pollEnabled = true;
        setTimeout(pollingTimerFunc, 1);
    }
};

// Processes a single message, as encoded by NativeToJsMessageQueue.java.
function processMessage(message) {
    try {
        var firstChar = message.charAt(0);
        if (firstChar == 'J') {
            eval(message.slice(1));
        } else if (firstChar == 'S' || firstChar == 'F') {
            var success = firstChar == 'S';
            var keepCallback = message.charAt(1) == '1';
            var spaceIdx = message.indexOf(' ', 2);
            var status = +message.slice(2, spaceIdx);
            var nextSpaceIdx = message.indexOf(' ', spaceIdx + 1);
            var callbackId = message.slice(spaceIdx + 1, nextSpaceIdx);
            var payloadKind = message.charAt(nextSpaceIdx + 1);
            var payload;
            if (payloadKind == 's') {
                payload = message.slice(nextSpaceIdx + 2);
            } else if (payloadKind == 't') {
                payload = true;
            } else if (payloadKind == 'f') {
                payload = false;
            } else if (payloadKind == 'N') {
                payload = null;
            } else if (payloadKind == 'n') {
                payload = +message.slice(nextSpaceIdx + 2);
            } else if (payloadKind == 'A') {
                var data = message.slice(nextSpaceIdx + 2);
                var bytes = window.atob(data);
                var arraybuffer = new Uint8Array(bytes.length);
                for (var i = 0; i < bytes.length; i++) {
                    arraybuffer[i] = bytes.charCodeAt(i);
                }
                payload = arraybuffer.buffer;
            } else if (payloadKind == 'S') {
                payload = window.atob(message.slice(nextSpaceIdx + 2));
            } else {
                payload = JSON.parse(message.slice(nextSpaceIdx + 1));
            }
            cordova.callbackFromNative(callbackId, success, status, [payload], keepCallback);
        } else {
            console.log("processMessage failed: invalid message:" + message);
        }
    } catch (e) {
        console.log("processMessage failed: Message: " + message);
        console.log("processMessage failed: Error: " + e);
        console.log("processMessage failed: Stack: " + e.stack);
    }
}

// This is called from the NativeToJsMessageQueue.java.
androidExec.processMessages = function(messages) {
    if (messages) {
        messagesFromNative.push(messages);
        // Check for the reentrant case, and enqueue the message if that's the case.
        if (messagesFromNative.length > 1) {
            return;
        }
        while (messagesFromNative.length) {
            // Don't unshift until the end so that reentrancy can be detected.
            messages = messagesFromNative[0];
            // The Java side can send a * message to indicate that it
            // still has messages waiting to be retrieved.
            if (messages == '*') {
                messagesFromNative.shift();
                window.setTimeout(pollOnce, 0);
                return;
            }

            var spaceIdx = messages.indexOf(' ');
            var msgLen = +messages.slice(0, spaceIdx);
            var message = messages.substr(spaceIdx + 1, msgLen);
            messages = messages.slice(spaceIdx + msgLen + 1);
            processMessage(message);
            if (messages) {
                messagesFromNative[0] = messages;
            } else {
                messagesFromNative.shift();
            }
        }
    }
};

module.exports = androidExec;

});

// file: lib/common/modulemapper.js
define("cordova/modulemapper", function(require, exports, module) {

var builder = require('cordova/builder'),
    moduleMap = define.moduleMap,
    symbolList,
    deprecationMap;

exports.reset = function() {
    symbolList = [];
    deprecationMap = {};
};

function addEntry(strategy, moduleName, symbolPath, opt_deprecationMessage) {
    if (!(moduleName in moduleMap)) {
        throw new Error('Module ' + moduleName + ' does not exist.');
    }
    symbolList.push(strategy, moduleName, symbolPath);
    if (opt_deprecationMessage) {
        deprecationMap[symbolPath] = opt_deprecationMessage;
    }
}

// Note: Android 2.3 does have Function.bind().
exports.clobbers = function(moduleName, symbolPath, opt_deprecationMessage) {
    addEntry('c', moduleName, symbolPath, opt_deprecationMessage);
};

exports.merges = function(moduleName, symbolPath, opt_deprecationMessage) {
    addEntry('m', moduleName, symbolPath, opt_deprecationMessage);
};

exports.defaults = function(moduleName, symbolPath, opt_deprecationMessage) {
    addEntry('d', moduleName, symbolPath, opt_deprecationMessage);
};

function prepareNamespace(symbolPath, context) {
    if (!symbolPath) {
        return context;
    }
    var parts = symbolPath.split('.');
    var cur = context;
    for (var i = 0, part; part = parts[i]; ++i) {
        cur = cur[part] = cur[part] || {};
    }
    return cur;
}

exports.mapModules = function(context) {
    var origSymbols = {};
    context.CDV_origSymbols = origSymbols;
    for (var i = 0, len = symbolList.length; i < len; i += 3) {
        var strategy = symbolList[i];
        var moduleName = symbolList[i + 1];
        var symbolPath = symbolList[i + 2];
        var lastDot = symbolPath.lastIndexOf('.');
        var namespace = symbolPath.substr(0, lastDot);
        var lastName = symbolPath.substr(lastDot + 1);

        var module = require(moduleName);
        var deprecationMsg = symbolPath in deprecationMap ? 'Access made to deprecated symbol: ' + symbolPath + '. ' + deprecationMsg : null;
        var parentObj = prepareNamespace(namespace, context);
        var target = parentObj[lastName];

        if (strategy == 'm' && target) {
            builder.recursiveMerge(target, module);
        } else if ((strategy == 'd' && !target) || (strategy != 'd')) {
            if (!(symbolPath in origSymbols)) {
                origSymbols[symbolPath] = target;
            }
            builder.assignOrWrapInDeprecateGetter(parentObj, lastName, module, deprecationMsg);
        }
    }
};

exports.getOriginalSymbol = function(context, symbolPath) {
    var origSymbols = context.CDV_origSymbols;
    if (origSymbols && (symbolPath in origSymbols)) {
        return origSymbols[symbolPath];
    }
    var parts = symbolPath.split('.');
    var obj = context;
    for (var i = 0; i < parts.length; ++i) {
        obj = obj && obj[parts[i]];
    }
    return obj;
};

exports.loadMatchingModules = function(matchingRegExp) {
    for (var k in moduleMap) {
        if (matchingRegExp.exec(k)) {
            require(k);
        }
    }
};

exports.reset();


});

// file: lib/android/platform.js
define("cordova/platform", function(require, exports, module) {

module.exports = {
    id: "android",
    initialize:function() {
        var channel = require("cordova/channel"),
            cordova = require('cordova'),
            exec = require('cordova/exec'),
            modulemapper = require('cordova/modulemapper');

        modulemapper.loadMatchingModules(/cordova.*\/symbols$/);
        modulemapper.clobbers('cordova/plugin/android/app', 'navigator.app');

        modulemapper.mapModules(window);

        // Inject a listener for the backbutton on the document.
        var backButtonChannel = cordova.addDocumentEventHandler('backbutton');
        backButtonChannel.onHasSubscribersChange = function() {
            // If we just attached the first handler or detached the last handler,
            // let native know we need to override the back button.
            exec(null, null, "App", "overrideBackbutton", [this.numHandlers == 1]);
        };

        // Add hardware MENU and SEARCH button handlers
        cordova.addDocumentEventHandler('menubutton');
        cordova.addDocumentEventHandler('searchbutton');

        // Let native code know we are all done on the JS side.
        // Native code will then un-hide the WebView.
        channel.join(function() {
            exec(null, null, "App", "show", []);
        }, [channel.onCordovaReady]);
    }
};

});

// file: lib/android/plugin/android/app.js
define("cordova/plugin/android/app", function(require, exports, module) {

var exec = require('cordova/exec');

module.exports = {
  /**
   * Clear the resource cache.
   */
  clearCache:function() {
    exec(null, null, "App", "clearCache", []);
  },

  /**
   * Load the url into the webview or into new browser instance.
   *
   * @param url           The URL to load
   * @param props         Properties that can be passed in to the activity:
   *      wait: int                           => wait msec before loading URL
   *      loadingDialog: "Title,Message"      => display a native loading dialog
   *      loadUrlTimeoutValue: int            => time in msec to wait before triggering a timeout error
   *      clearHistory: boolean              => clear webview history (default=false)
   *      openExternal: boolean              => open in a new browser (default=false)
   *
   * Example:
   *      navigator.app.loadUrl("http://server/myapp/index.html", {wait:2000, loadingDialog:"Wait,Loading App", loadUrlTimeoutValue: 60000});
   */
  loadUrl:function(url, props) {
    exec(null, null, "App", "loadUrl", [url, props]);
  },

  /**
   * Cancel loadUrl that is waiting to be loaded.
   */
  cancelLoadUrl:function() {
    exec(null, null, "App", "cancelLoadUrl", []);
  },

  /**
   * Clear web history in this web view.
   * Instead of BACK button loading the previous web page, it will exit the app.
   */
  clearHistory:function() {
    exec(null, null, "App", "clearHistory", []);
  },

  /**
   * Go to previous page displayed.
   * This is the same as pressing the backbutton on Android device.
   */
  backHistory:function() {
    exec(null, null, "App", "backHistory", []);
  },

  /**
   * Override the default behavior of the Android back button.
   * If overridden, when the back button is pressed, the "backKeyDown" JavaScript event will be fired.
   *
   * Note: The user should not have to call this method.  Instead, when the user
   *       registers for the "backbutton" event, this is automatically done.
   *
   * @param override        T=override, F=cancel override
   */
  overrideBackbutton:function(override) {
    exec(null, null, "App", "overrideBackbutton", [override]);
  },

  /**
   * Exit and terminate the application.
   */
  exitApp:function() {
    return exec(null, null, "App", "exitApp", []);
  }
};

});

// file: lib/android/plugin/android/nativeapiprovider.js
define("cordova/plugin/android/nativeapiprovider", function(require, exports, module) {

/**
 * Exports the ExposedJsApi.java object if available, otherwise exports the PromptBasedNativeApi.
 */

var nativeApi = this._cordovaNative || require('cordova/plugin/android/promptbasednativeapi');
var currentApi = nativeApi;

module.exports = {
    get: function() { return currentApi; },
    setPreferPrompt: function(value) {
        currentApi = value ? require('cordova/plugin/android/promptbasednativeapi') : nativeApi;
    },
    // Used only by tests.
    set: function(value) {
        currentApi = value;
    }
};

});

// file: lib/android/plugin/android/promptbasednativeapi.js
define("cordova/plugin/android/promptbasednativeapi", function(require, exports, module) {

/**
 * Implements the API of ExposedJsApi.java, but uses prompt() to communicate.
 * This is used only on the 2.3 simulator, where addJavascriptInterface() is broken.
 */

module.exports = {
    exec: function(service, action, callbackId, argsJson) {
        return prompt(argsJson, 'gap:'+JSON.stringify([service, action, callbackId]));
    },
    setNativeToJsBridgeMode: function(value) {
        prompt(value, 'gap_bridge_mode:');
    },
    retrieveJsMessages: function() {
        return prompt('', 'gap_poll:');
    }
};

});

// file: lib/android/plugin/android/storage.js
define("cordova/plugin/android/storage", function(require, exports, module) {

var utils = require('cordova/utils'),
    exec = require('cordova/exec'),
    channel = require('cordova/channel');

var queryQueue = {};

/**
 * SQL result set object
 * PRIVATE METHOD
 * @constructor
 */
var DroidDB_Rows = function() {
    this.resultSet = [];    // results array
    this.length = 0;        // number of rows
};

/**
 * Get item from SQL result set
 *
 * @param row           The row number to return
 * @return              The row object
 */
DroidDB_Rows.prototype.item = function(row) {
    return this.resultSet[row];
};

/**
 * SQL result set that is returned to user.
 * PRIVATE METHOD
 * @constructor
 */
var DroidDB_Result = function() {
    this.rows = new DroidDB_Rows();
};

/**
 * Callback from native code when query is complete.
 * PRIVATE METHOD
 *
 * @param id   Query id
 */
function completeQuery(id, data) {
    var query = queryQueue[id];
    if (query) {
        try {
            delete queryQueue[id];

            // Get transaction
            var tx = query.tx;

            // If transaction hasn't failed
            // Note: We ignore all query results if previous query
            //       in the same transaction failed.
            if (tx && tx.queryList[id]) {

                // Save query results
                var r = new DroidDB_Result();
                r.rows.resultSet = data;
                r.rows.length = data.length;
                try {
                    if (typeof query.successCallback === 'function') {
                        query.successCallback(query.tx, r);
                    }
                } catch (ex) {
                    console.log("executeSql error calling user success callback: "+ex);
                }

                tx.queryComplete(id);
            }
        } catch (e) {
            console.log("executeSql error: "+e);
        }
    }
}

/**
 * Callback from native code when query fails
 * PRIVATE METHOD
 *
 * @param reason            Error message
 * @param id                Query id
 */
function failQuery(reason, id) {
    var query = queryQueue[id];
    if (query) {
        try {
            delete queryQueue[id];

            // Get transaction
            var tx = query.tx;

            // If transaction hasn't failed
            // Note: We ignore all query results if previous query
            //       in the same transaction failed.
            if (tx && tx.queryList[id]) {
                tx.queryList = {};

                try {
                    if (typeof query.errorCallback === 'function') {
                        query.errorCallback(query.tx, reason);
                    }
                } catch (ex) {
                    console.log("executeSql error calling user error callback: "+ex);
                }

                tx.queryFailed(id, reason);
            }

        } catch (e) {
            console.log("executeSql error: "+e);
        }
    }
}

/**
 * SQL query object
 * PRIVATE METHOD
 *
 * @constructor
 * @param tx                The transaction object that this query belongs to
 */
var DroidDB_Query = function(tx) {

    // Set the id of the query
    this.id = utils.createUUID();

    // Add this query to the queue
    queryQueue[this.id] = this;

    // Init result
    this.resultSet = [];

    // Set transaction that this query belongs to
    this.tx = tx;

    // Add this query to transaction list
    this.tx.queryList[this.id] = this;

    // Callbacks
    this.successCallback = null;
    this.errorCallback = null;

};

/**
 * Transaction object
 * PRIVATE METHOD
 * @constructor
 */
var DroidDB_Tx = function() {

    // Set the id of the transaction
    this.id = utils.createUUID();

    // Callbacks
    this.successCallback = null;
    this.errorCallback = null;

    // Query list
    this.queryList = {};
};

/**
 * Mark query in transaction as complete.
 * If all queries are complete, call the user's transaction success callback.
 *
 * @param id                Query id
 */
DroidDB_Tx.prototype.queryComplete = function(id) {
    delete this.queryList[id];

    // If no more outstanding queries, then fire transaction success
    if (this.successCallback) {
        var count = 0;
        var i;
        for (i in this.queryList) {
            if (this.queryList.hasOwnProperty(i)) {
                count++;
            }
        }
        if (count === 0) {
            try {
                this.successCallback();
            } catch(e) {
                console.log("Transaction error calling user success callback: " + e);
            }
        }
    }
};

/**
 * Mark query in transaction as failed.
 *
 * @param id                Query id
 * @param reason            Error message
 */
DroidDB_Tx.prototype.queryFailed = function(id, reason) {

    // The sql queries in this transaction have already been run, since
    // we really don't have a real transaction implemented in native code.
    // However, the user callbacks for the remaining sql queries in transaction
    // will not be called.
    this.queryList = {};

    if (this.errorCallback) {
        try {
            this.errorCallback(reason);
        } catch(e) {
            console.log("Transaction error calling user error callback: " + e);
        }
    }
};

/**
 * Execute SQL statement
 *
 * @param sql                   SQL statement to execute
 * @param params                Statement parameters
 * @param successCallback       Success callback
 * @param errorCallback         Error callback
 */
DroidDB_Tx.prototype.executeSql = function(sql, params, successCallback, errorCallback) {

    // Init params array
    if (typeof params === 'undefined') {
        params = [];
    }

    // Create query and add to queue
    var query = new DroidDB_Query(this);
    queryQueue[query.id] = query;

    // Save callbacks
    query.successCallback = successCallback;
    query.errorCallback = errorCallback;

    // Call native code
    exec(null, null, "Storage", "executeSql", [sql, params, query.id]);
};

var DatabaseShell = function() {
};

/**
 * Start a transaction.
 * Does not support rollback in event of failure.
 *
 * @param process {Function}            The transaction function
 * @param successCallback {Function}
 * @param errorCallback {Function}
 */
DatabaseShell.prototype.transaction = function(process, errorCallback, successCallback) {
    var tx = new DroidDB_Tx();
    tx.successCallback = successCallback;
    tx.errorCallback = errorCallback;
    try {
        process(tx);
    } catch (e) {
        console.log("Transaction error: "+e);
        if (tx.errorCallback) {
            try {
                tx.errorCallback(e);
            } catch (ex) {
                console.log("Transaction error calling user error callback: "+e);
            }
        }
    }
};

/**
 * Open database
 *
 * @param name              Database name
 * @param version           Database version
 * @param display_name      Database display name
 * @param size              Database size in bytes
 * @return                  Database object
 */
var DroidDB_openDatabase = function(name, version, display_name, size) {
    exec(null, null, "Storage", "openDatabase", [name, version, display_name, size]);
    var db = new DatabaseShell();
    return db;
};


module.exports = {
  openDatabase:DroidDB_openDatabase,
  failQuery:failQuery,
  completeQuery:completeQuery
};

});

// file: lib/android/plugin/android/storage/openDatabase.js
define("cordova/plugin/android/storage/openDatabase", function(require, exports, module) {


var modulemapper = require('cordova/modulemapper'),
    storage = require('cordova/plugin/android/storage');

var originalOpenDatabase = modulemapper.getOriginalSymbol(window, 'openDatabase');

module.exports = function(name, version, desc, size) {
    // First patch WebSQL if necessary
    if (!originalOpenDatabase) {
        // Not defined, create an openDatabase function for all to use!
        return storage.openDatabase.apply(this, arguments);
    }

    // Defined, but some Android devices will throw a SECURITY_ERR -
    // so we wrap the whole thing in a try-catch and shim in our own
    // if the device has Android bug 16175.
    try {
        return originalOpenDatabase(name, version, desc, size);
    } catch (ex) {
        if (ex.code !== 18) {
            throw ex;
        }
    }
    return storage.openDatabase(name, version, desc, size);
};



});

// file: lib/android/plugin/android/storage/symbols.js
define("cordova/plugin/android/storage/symbols", function(require, exports, module) {


var modulemapper = require('cordova/modulemapper');

modulemapper.clobbers('cordova/plugin/android/storage/openDatabase', 'openDatabase');


});

// file: lib/common/plugin/console-via-logger.js
define("cordova/plugin/console-via-logger", function(require, exports, module) {

//------------------------------------------------------------------------------

var logger = require("cordova/plugin/logger");
var utils  = require("cordova/utils");

//------------------------------------------------------------------------------
// object that we're exporting
//------------------------------------------------------------------------------
var console = module.exports;

//------------------------------------------------------------------------------
// copy of the original console object
//------------------------------------------------------------------------------
var WinConsole = window.console;

//------------------------------------------------------------------------------
// whether to use the logger
//------------------------------------------------------------------------------
var UseLogger = false;

//------------------------------------------------------------------------------
// Timers
//------------------------------------------------------------------------------
var Timers = {};

//------------------------------------------------------------------------------
// used for unimplemented methods
//------------------------------------------------------------------------------
function noop() {}

//------------------------------------------------------------------------------
// used for unimplemented methods
//------------------------------------------------------------------------------
console.useLogger = function (value) {
    if (arguments.length) UseLogger = !!value;

    if (UseLogger) {
        if (logger.useConsole()) {
            throw new Error("console and logger are too intertwingly");
        }
    }

<<<<<<< HEAD
/**
 * Creates a new DirectoryReader to read entries from this directory
 */
DirectoryEntry.prototype.createReader = function() {
    return new DirectoryReader(this.fullPath);
};

/**
 * Creates or looks up a directory
 *
 * @param {DOMString} path either a relative or absolute path from this directory in which to look up or create a directory
 * @param {Flags} options to create or exclusively create the directory
 * @param {Function} successCallback is called with the new entry
 * @param {Function} errorCallback is called with a FileError
 */
DirectoryEntry.prototype.getDirectory = function(path, options, successCallback, errorCallback) {
    argscheck.checkArgs('sOFF', 'DirectoryEntry.getDirectory', arguments);
    var win = successCallback && function(result) {
        var entry = new DirectoryEntry(result.name, result.fullPath);
        successCallback(entry);
    };
    var fail = errorCallback && function(code) {
        errorCallback(new FileError(code));
    };
    exec(win, fail, "File", "getDirectory", [this.fullPath, path, options]);
};

/**
 * Deletes a directory and all of it's contents
 *
 * @param {Function} successCallback is called with no parameters
 * @param {Function} errorCallback is called with a FileError
 */
DirectoryEntry.prototype.removeRecursively = function(successCallback, errorCallback) {
    argscheck.checkArgs('FF', 'DirectoryEntry.removeRecursively', arguments);
    var fail = errorCallback && function(code) {
        errorCallback(new FileError(code));
    };
    exec(successCallback, fail, "File", "removeRecursively", [this.fullPath]);
};

/**
 * Creates or looks up a file
 *
 * @param {DOMString} path either a relative or absolute path from this directory in which to look up or create a file
 * @param {Flags} options to create or exclusively create the file
 * @param {Function} successCallback is called with the new entry
 * @param {Function} errorCallback is called with a FileError
 */
DirectoryEntry.prototype.getFile = function(path, options, successCallback, errorCallback) {
    argscheck.checkArgs('sOFF', 'DirectoryEntry.getFile', arguments);
    var win = successCallback && function(result) {
        var FileEntry = require('cordova/plugin/FileEntry');
        var entry = new FileEntry(result.name, result.fullPath);
        successCallback(entry);
    };
    var fail = errorCallback && function(code) {
        errorCallback(new FileError(code));
    };
    exec(win, fail, "File", "getFile", [this.fullPath, path, options]);
};

module.exports = DirectoryEntry;

});

// file: lib/common/plugin/DirectoryReader.js
define("cordova/plugin/DirectoryReader", function(require, exports, module) {

var exec = require('cordova/exec'),
    FileError = require('cordova/plugin/FileError') ;

/**
 * An interface that lists the files and directories in a directory.
 */
function DirectoryReader(path) {
    this.path = path || null;
}

/**
 * Returns a list of entries from a directory.
 *
 * @param {Function} successCallback is called with a list of entries
 * @param {Function} errorCallback is called with a FileError
 */
DirectoryReader.prototype.readEntries = function(successCallback, errorCallback) {
    var win = typeof successCallback !== 'function' ? null : function(result) {
        var retVal = [];
        for (var i=0; i<result.length; i++) {
            var entry = null;
            if (result[i].isDirectory) {
                entry = new (require('cordova/plugin/DirectoryEntry'))();
            }
            else if (result[i].isFile) {
                entry = new (require('cordova/plugin/FileEntry'))();
            }
            entry.isDirectory = result[i].isDirectory;
            entry.isFile = result[i].isFile;
            entry.name = result[i].name;
            entry.fullPath = result[i].fullPath;
            retVal.push(entry);
        }
        successCallback(retVal);
    };
    var fail = typeof errorCallback !== 'function' ? null : function(code) {
        errorCallback(new FileError(code));
    };
    exec(win, fail, "File", "readEntries", [this.path]);
};

module.exports = DirectoryReader;

});

// file: lib/common/plugin/Entry.js
define("cordova/plugin/Entry", function(require, exports, module) {

var argscheck = require('cordova/argscheck'),
    exec = require('cordova/exec'),
    FileError = require('cordova/plugin/FileError'),
    Metadata = require('cordova/plugin/Metadata');

/**
 * Represents a file or directory on the local file system.
 *
 * @param isFile
 *            {boolean} true if Entry is a file (readonly)
 * @param isDirectory
 *            {boolean} true if Entry is a directory (readonly)
 * @param name
 *            {DOMString} name of the file or directory, excluding the path
 *            leading to it (readonly)
 * @param fullPath
 *            {DOMString} the absolute full path to the file or directory
 *            (readonly)
 */
function Entry(isFile, isDirectory, name, fullPath, fileSystem) {
    this.isFile = !!isFile;
    this.isDirectory = !!isDirectory;
    this.name = name || '';
    this.fullPath = fullPath || '';
    this.filesystem = fileSystem || null;
}

/**
 * Look up the metadata of the entry.
 *
 * @param successCallback
 *            {Function} is called with a Metadata object
 * @param errorCallback
 *            {Function} is called with a FileError
 */
Entry.prototype.getMetadata = function(successCallback, errorCallback) {
    argscheck.checkArgs('FF', 'Entry.getMetadata', arguments);
    var success = successCallback && function(lastModified) {
        var metadata = new Metadata(lastModified);
        successCallback(metadata);
    };
    var fail = errorCallback && function(code) {
        errorCallback(new FileError(code));
    };

    exec(success, fail, "File", "getMetadata", [this.fullPath]);
};

/**
 * Set the metadata of the entry.
 *
 * @param successCallback
 *            {Function} is called with a Metadata object
 * @param errorCallback
 *            {Function} is called with a FileError
 * @param metadataObject
 *            {Object} keys and values to set
 */
Entry.prototype.setMetadata = function(successCallback, errorCallback, metadataObject) {
    argscheck.checkArgs('FFO', 'Entry.setMetadata', arguments);
    exec(successCallback, errorCallback, "File", "setMetadata", [this.fullPath, metadataObject]);
};

/**
 * Move a file or directory to a new location.
 *
 * @param parent
 *            {DirectoryEntry} the directory to which to move this entry
 * @param newName
 *            {DOMString} new name of the entry, defaults to the current name
 * @param successCallback
 *            {Function} called with the new DirectoryEntry object
 * @param errorCallback
 *            {Function} called with a FileError
 */
Entry.prototype.moveTo = function(parent, newName, successCallback, errorCallback) {
    argscheck.checkArgs('oSFF', 'Entry.moveTo', arguments);
    var fail = errorCallback && function(code) {
        errorCallback(new FileError(code));
    };
    // source path
    var srcPath = this.fullPath,
        // entry name
        name = newName || this.name,
        success = function(entry) {
            if (entry) {
                if (successCallback) {
                    // create appropriate Entry object
                    var result = (entry.isDirectory) ? new (require('cordova/plugin/DirectoryEntry'))(entry.name, entry.fullPath) : new (require('cordova/plugin/FileEntry'))(entry.name, entry.fullPath);
                    successCallback(result);
                }
            }
            else {
                // no Entry object returned
                fail && fail(FileError.NOT_FOUND_ERR);
            }
        };

    // copy
    exec(success, fail, "File", "moveTo", [srcPath, parent.fullPath, name]);
};

/**
 * Copy a directory to a different location.
 *
 * @param parent
 *            {DirectoryEntry} the directory to which to copy the entry
 * @param newName
 *            {DOMString} new name of the entry, defaults to the current name
 * @param successCallback
 *            {Function} called with the new Entry object
 * @param errorCallback
 *            {Function} called with a FileError
 */
Entry.prototype.copyTo = function(parent, newName, successCallback, errorCallback) {
    argscheck.checkArgs('oSFF', 'Entry.copyTo', arguments);
    var fail = errorCallback && function(code) {
        errorCallback(new FileError(code));
    };

        // source path
    var srcPath = this.fullPath,
        // entry name
        name = newName || this.name,
        // success callback
        success = function(entry) {
            if (entry) {
                if (successCallback) {
                    // create appropriate Entry object
                    var result = (entry.isDirectory) ? new (require('cordova/plugin/DirectoryEntry'))(entry.name, entry.fullPath) : new (require('cordova/plugin/FileEntry'))(entry.name, entry.fullPath);
                    successCallback(result);
                }
            }
            else {
                // no Entry object returned
                fail && fail(FileError.NOT_FOUND_ERR);
            }
        };

    // copy
    exec(success, fail, "File", "copyTo", [srcPath, parent.fullPath, name]);
};

/**
 * Return a URL that can be used to identify this entry.
 */
Entry.prototype.toURL = function() {
    // fullPath attribute contains the full URL
    return this.fullPath;
};

/**
 * Returns a URI that can be used to identify this entry.
 *
 * @param {DOMString} mimeType for a FileEntry, the mime type to be used to interpret the file, when loaded through this URI.
 * @return uri
 */
Entry.prototype.toURI = function(mimeType) {
    console.log("DEPRECATED: Update your code to use 'toURL'");
    // fullPath attribute contains the full URI
    return this.toURL();
};

/**
 * Remove a file or directory. It is an error to attempt to delete a
 * directory that is not empty. It is an error to attempt to delete a
 * root directory of a file system.
 *
 * @param successCallback {Function} called with no parameters
 * @param errorCallback {Function} called with a FileError
 */
Entry.prototype.remove = function(successCallback, errorCallback) {
    argscheck.checkArgs('FF', 'Entry.remove', arguments);
    var fail = errorCallback && function(code) {
        errorCallback(new FileError(code));
    };
    exec(successCallback, fail, "File", "remove", [this.fullPath]);
};

/**
 * Look up the parent DirectoryEntry of this entry.
 *
 * @param successCallback {Function} called with the parent DirectoryEntry object
 * @param errorCallback {Function} called with a FileError
 */
Entry.prototype.getParent = function(successCallback, errorCallback) {
    argscheck.checkArgs('FF', 'Entry.getParent', arguments);
    var win = successCallback && function(result) {
        var DirectoryEntry = require('cordova/plugin/DirectoryEntry');
        var entry = new DirectoryEntry(result.name, result.fullPath);
        successCallback(entry);
    };
    var fail = errorCallback && function(code) {
        errorCallback(new FileError(code));
    };
    exec(win, fail, "File", "getParent", [this.fullPath]);
};

module.exports = Entry;

});

// file: lib/common/plugin/File.js
define("cordova/plugin/File", function(require, exports, module) {

/**
 * Constructor.
 * name {DOMString} name of the file, without path information
 * fullPath {DOMString} the full path of the file, including the name
 * type {DOMString} mime type
 * lastModifiedDate {Date} last modified date
 * size {Number} size of the file in bytes
 */

var File = function(name, fullPath, type, lastModifiedDate, size){
    this.name = name || '';
    this.fullPath = fullPath || null;
    this.type = type || null;
    this.lastModifiedDate = lastModifiedDate || null;
    this.size = size || 0;

    // These store the absolute start and end for slicing the file.
    this.start = 0;
    this.end = this.size;
};

/**
 * Returns a "slice" of the file. Since Cordova Files don't contain the actual
 * content, this really returns a File with adjusted start and end.
 * Slices of slices are supported.
 * start {Number} The index at which to start the slice (inclusive).
 * end {Number} The index at which to end the slice (exclusive).
 */
File.prototype.slice = function(start, end) {
    var size = this.end - this.start;
    var newStart = 0;
    var newEnd = size;
    if (arguments.length) {
        if (start < 0) {
            newStart = Math.max(size + start, 0);
        } else {
            newStart = Math.min(size, start);
        }
    }

    if (arguments.length >= 2) {
        if (end < 0) {
            newEnd = Math.max(size + end, 0);
        } else {
            newEnd = Math.min(end, size);
        }
    }

    var newFile = new File(this.name, this.fullPath, this.type, this.lastModifiedData, this.size);
    newFile.start = this.start + newStart;
    newFile.end = this.start + newEnd;
    return newFile;
};


module.exports = File;

});

// file: lib/common/plugin/FileEntry.js
define("cordova/plugin/FileEntry", function(require, exports, module) {

var utils = require('cordova/utils'),
    exec = require('cordova/exec'),
    Entry = require('cordova/plugin/Entry'),
    FileWriter = require('cordova/plugin/FileWriter'),
    File = require('cordova/plugin/File'),
    FileError = require('cordova/plugin/FileError');

/**
 * An interface representing a file on the file system.
 *
 * {boolean} isFile always true (readonly)
 * {boolean} isDirectory always false (readonly)
 * {DOMString} name of the file, excluding the path leading to it (readonly)
 * {DOMString} fullPath the absolute full path to the file (readonly)
 * {FileSystem} filesystem on which the file resides (readonly)
 */
var FileEntry = function(name, fullPath) {
     FileEntry.__super__.constructor.apply(this, [true, false, name, fullPath]);
};

utils.extend(FileEntry, Entry);

/**
 * Creates a new FileWriter associated with the file that this FileEntry represents.
 *
 * @param {Function} successCallback is called with the new FileWriter
 * @param {Function} errorCallback is called with a FileError
 */
FileEntry.prototype.createWriter = function(successCallback, errorCallback) {
    this.file(function(filePointer) {
        var writer = new FileWriter(filePointer);

        if (writer.fileName === null || writer.fileName === "") {
            errorCallback && errorCallback(new FileError(FileError.INVALID_STATE_ERR));
        } else {
            successCallback && successCallback(writer);
        }
    }, errorCallback);
};

/**
 * Returns a File that represents the current state of the file that this FileEntry represents.
 *
 * @param {Function} successCallback is called with the new File object
 * @param {Function} errorCallback is called with a FileError
 */
FileEntry.prototype.file = function(successCallback, errorCallback) {
    var win = successCallback && function(f) {
        var file = new File(f.name, f.fullPath, f.type, f.lastModifiedDate, f.size);
        successCallback(file);
    };
    var fail = errorCallback && function(code) {
        errorCallback(new FileError(code));
    };
    exec(win, fail, "File", "getFileMetadata", [this.fullPath]);
};


module.exports = FileEntry;

});

// file: lib/common/plugin/FileError.js
define("cordova/plugin/FileError", function(require, exports, module) {

/**
 * FileError
 */
function FileError(error) {
  this.code = error || null;
}

// File error codes
// Found in DOMException
FileError.NOT_FOUND_ERR = 1;
FileError.SECURITY_ERR = 2;
FileError.ABORT_ERR = 3;

// Added by File API specification
FileError.NOT_READABLE_ERR = 4;
FileError.ENCODING_ERR = 5;
FileError.NO_MODIFICATION_ALLOWED_ERR = 6;
FileError.INVALID_STATE_ERR = 7;
FileError.SYNTAX_ERR = 8;
FileError.INVALID_MODIFICATION_ERR = 9;
FileError.QUOTA_EXCEEDED_ERR = 10;
FileError.TYPE_MISMATCH_ERR = 11;
FileError.PATH_EXISTS_ERR = 12;

module.exports = FileError;

});

// file: lib/common/plugin/FileReader.js
define("cordova/plugin/FileReader", function(require, exports, module) {

var exec = require('cordova/exec'),
    modulemapper = require('cordova/modulemapper'),
    utils = require('cordova/utils'),
    File = require('cordova/plugin/File'),
    FileError = require('cordova/plugin/FileError'),
    ProgressEvent = require('cordova/plugin/ProgressEvent'),
    origFileReader = modulemapper.getOriginalSymbol(this, 'FileReader');

/**
 * This class reads the mobile device file system.
 *
 * For Android:
 *      The root directory is the root of the file system.
 *      To read from the SD card, the file name is "sdcard/my_file.txt"
 * @constructor
 */
var FileReader = function() {
    this._readyState = 0;
    this._error = null;
    this._result = null;
    this._fileName = '';
    this._realReader = origFileReader ? new origFileReader() : {};
};

// States
FileReader.EMPTY = 0;
FileReader.LOADING = 1;
FileReader.DONE = 2;

utils.defineGetter(FileReader.prototype, 'readyState', function() {
    return this._fileName ? this._readyState : this._realReader.readyState;
});

utils.defineGetter(FileReader.prototype, 'error', function() {
    return this._fileName ? this._error: this._realReader.error;
});

utils.defineGetter(FileReader.prototype, 'result', function() {
    return this._fileName ? this._result: this._realReader.result;
});

function defineEvent(eventName) {
    utils.defineGetterSetter(FileReader.prototype, eventName, function() {
        return this._realReader[eventName] || null;
    }, function(value) {
        this._realReader[eventName] = value;
    });
}
defineEvent('onloadstart');    // When the read starts.
defineEvent('onprogress');     // While reading (and decoding) file or fileBlob data, and reporting partial file data (progress.loaded/progress.total)
defineEvent('onload');         // When the read has successfully completed.
defineEvent('onerror');        // When the read has failed (see errors).
defineEvent('onloadend');      // When the request has completed (either in success or failure).
defineEvent('onabort');        // When the read has been aborted. For instance, by invoking the abort() method.

function initRead(reader, file) {
    // Already loading something
    if (reader.readyState == FileReader.LOADING) {
      throw new FileError(FileError.INVALID_STATE_ERR);
    }

    reader._result = null;
    reader._error = null;
    reader._readyState = FileReader.LOADING;

    if (typeof file.fullPath == 'string') {
        reader._fileName = file.fullPath;
    } else {
        reader._fileName = '';
        return true;
    }

    reader.onloadstart && reader.onloadstart(new ProgressEvent("loadstart", {target:reader}));
}

/**
 * Abort reading file.
 */
FileReader.prototype.abort = function() {
    if (origFileReader && !this._fileName) {
        return this._realReader.abort();
    }
    this._result = null;

    if (this._readyState == FileReader.DONE || this._readyState == FileReader.EMPTY) {
      return;
    }

    this._readyState = FileReader.DONE;

    // If abort callback
    if (typeof this.onabort === 'function') {
        this.onabort(new ProgressEvent('abort', {target:this}));
    }
    // If load end callback
    if (typeof this.onloadend === 'function') {
        this.onloadend(new ProgressEvent('loadend', {target:this}));
    }
};

/**
 * Read text file.
 *
 * @param file          {File} File object containing file properties
 * @param encoding      [Optional] (see http://www.iana.org/assignments/character-sets)
 */
FileReader.prototype.readAsText = function(file, encoding) {
    if (initRead(this, file)) {
        return this._realReader.readAsText(file, encoding);
    }

    // Default encoding is UTF-8
    var enc = encoding ? encoding : "UTF-8";
    var me = this;
    var execArgs = [this._fileName, enc, file.start, file.end];

    // Read file
    exec(
        // Success callback
        function(r) {
            // If DONE (cancelled), then don't do anything
            if (me._readyState === FileReader.DONE) {
                return;
            }

            // Save result
            me._result = r;

            // If onload callback
            if (typeof me.onload === "function") {
                me.onload(new ProgressEvent("load", {target:me}));
            }

            // DONE state
            me._readyState = FileReader.DONE;

            // If onloadend callback
            if (typeof me.onloadend === "function") {
                me.onloadend(new ProgressEvent("loadend", {target:me}));
            }
        },
        // Error callback
        function(e) {
            // If DONE (cancelled), then don't do anything
            if (me._readyState === FileReader.DONE) {
                return;
            }

            // DONE state
            me._readyState = FileReader.DONE;

            // null result
            me._result = null;

            // Save error
            me._error = new FileError(e);

            // If onerror callback
            if (typeof me.onerror === "function") {
                me.onerror(new ProgressEvent("error", {target:me}));
            }

            // If onloadend callback
            if (typeof me.onloadend === "function") {
                me.onloadend(new ProgressEvent("loadend", {target:me}));
            }
        }, "File", "readAsText", execArgs);
};


/**
 * Read file and return data as a base64 encoded data url.
 * A data url is of the form:
 *      data:[<mediatype>][;base64],<data>
 *
 * @param file          {File} File object containing file properties
 */
FileReader.prototype.readAsDataURL = function(file) {
    if (initRead(this, file)) {
        return this._realReader.readAsDataURL(file);
    }

    var me = this;
    var execArgs = [this._fileName, file.start, file.end];

    // Read file
    exec(
        // Success callback
        function(r) {
            // If DONE (cancelled), then don't do anything
            if (me._readyState === FileReader.DONE) {
                return;
            }

            // DONE state
            me._readyState = FileReader.DONE;

            // Save result
            me._result = r;

            // If onload callback
            if (typeof me.onload === "function") {
                me.onload(new ProgressEvent("load", {target:me}));
            }

            // If onloadend callback
            if (typeof me.onloadend === "function") {
                me.onloadend(new ProgressEvent("loadend", {target:me}));
            }
        },
        // Error callback
        function(e) {
            // If DONE (cancelled), then don't do anything
            if (me._readyState === FileReader.DONE) {
                return;
            }

            // DONE state
            me._readyState = FileReader.DONE;

            me._result = null;

            // Save error
            me._error = new FileError(e);

            // If onerror callback
            if (typeof me.onerror === "function") {
                me.onerror(new ProgressEvent("error", {target:me}));
            }

            // If onloadend callback
            if (typeof me.onloadend === "function") {
                me.onloadend(new ProgressEvent("loadend", {target:me}));
            }
        }, "File", "readAsDataURL", execArgs);
};

/**
 * Read file and return data as a binary data.
 *
 * @param file          {File} File object containing file properties
 */
FileReader.prototype.readAsBinaryString = function(file) {
    if (initRead(this, file)) {
        return this._realReader.readAsBinaryString(file);
    }

    var me = this;
    var execArgs = [this._fileName, file.start, file.end];

    // Read file
    exec(
        // Success callback
        function(r) {
            // If DONE (cancelled), then don't do anything
            if (me._readyState === FileReader.DONE) {
                return;
            }

            // DONE state
            me._readyState = FileReader.DONE;

            me._result = r;

            // If onload callback
            if (typeof me.onload === "function") {
                me.onload(new ProgressEvent("load", {target:me}));
            }

            // If onloadend callback
            if (typeof me.onloadend === "function") {
                me.onloadend(new ProgressEvent("loadend", {target:me}));
            }
        },
        // Error callback
        function(e) {
            // If DONE (cancelled), then don't do anything
            if (me._readyState === FileReader.DONE) {
                return;
            }

            // DONE state
            me._readyState = FileReader.DONE;

            me._result = null;

            // Save error
            me._error = new FileError(e);

            // If onerror callback
            if (typeof me.onerror === "function") {
                me.onerror(new ProgressEvent("error", {target:me}));
            }

            // If onloadend callback
            if (typeof me.onloadend === "function") {
                me.onloadend(new ProgressEvent("loadend", {target:me}));
            }
        }, "File", "readAsBinaryString", execArgs);
};

/**
 * Read file and return data as a binary data.
 *
 * @param file          {File} File object containing file properties
 */
FileReader.prototype.readAsArrayBuffer = function(file) {
    if (initRead(this, file)) {
        return this._realReader.readAsArrayBuffer(file);
    }

    var me = this;
    var execArgs = [this._fileName, file.start, file.end];

    // Read file
    exec(
        // Success callback
        function(r) {
            // If DONE (cancelled), then don't do anything
            if (me._readyState === FileReader.DONE) {
                return;
            }

            // DONE state
            me._readyState = FileReader.DONE;

            me._result = r;

            // If onload callback
            if (typeof me.onload === "function") {
                me.onload(new ProgressEvent("load", {target:me}));
            }

            // If onloadend callback
            if (typeof me.onloadend === "function") {
                me.onloadend(new ProgressEvent("loadend", {target:me}));
            }
        },
        // Error callback
        function(e) {
            // If DONE (cancelled), then don't do anything
            if (me._readyState === FileReader.DONE) {
                return;
            }

            // DONE state
            me._readyState = FileReader.DONE;

            me._result = null;

            // Save error
            me._error = new FileError(e);

            // If onerror callback
            if (typeof me.onerror === "function") {
                me.onerror(new ProgressEvent("error", {target:me}));
            }

            // If onloadend callback
            if (typeof me.onloadend === "function") {
                me.onloadend(new ProgressEvent("loadend", {target:me}));
            }
        }, "File", "readAsArrayBuffer", execArgs);
};

module.exports = FileReader;

});

// file: lib/common/plugin/FileSystem.js
define("cordova/plugin/FileSystem", function(require, exports, module) {

var DirectoryEntry = require('cordova/plugin/DirectoryEntry');

/**
 * An interface representing a file system
 *
 * @constructor
 * {DOMString} name the unique name of the file system (readonly)
 * {DirectoryEntry} root directory of the file system (readonly)
 */
var FileSystem = function(name, root) {
    this.name = name || null;
    if (root) {
        this.root = new DirectoryEntry(root.name, root.fullPath);
    }
};

module.exports = FileSystem;

});

// file: lib/common/plugin/FileTransfer.js
define("cordova/plugin/FileTransfer", function(require, exports, module) {

var argscheck = require('cordova/argscheck'),
    exec = require('cordova/exec'),
    FileTransferError = require('cordova/plugin/FileTransferError'),
    ProgressEvent = require('cordova/plugin/ProgressEvent');

function newProgressEvent(result) {
    var pe = new ProgressEvent();
    pe.lengthComputable = result.lengthComputable;
    pe.loaded = result.loaded;
    pe.total = result.total;
    return pe;
}

function getBasicAuthHeader(urlString) {
    var header =  null;

    if (window.btoa) {
        // parse the url using the Location object
        var url = document.createElement('a');
        url.href = urlString;

        var credentials = null;
        var protocol = url.protocol + "//";
        var origin = protocol + url.host;

        // check whether there are the username:password credentials in the url
        if (url.href.indexOf(origin) !== 0) { // credentials found
            var atIndex = url.href.indexOf("@");
            credentials = url.href.substring(protocol.length, atIndex);
        }

        if (credentials) {
            var authHeader = "Authorization";
            var authHeaderValue = "Basic " + window.btoa(credentials);

            header = {
                name : authHeader,
                value : authHeaderValue
            };
        }
    }

    return header;
}

var idCounter = 0;

/**
 * FileTransfer uploads a file to a remote server.
 * @constructor
 */
var FileTransfer = function() {
    this._id = ++idCounter;
    this.onprogress = null; // optional callback
};

/**
* Given an absolute file path, uploads a file on the device to a remote server
* using a multipart HTTP request.
* @param filePath {String}           Full path of the file on the device
* @param server {String}             URL of the server to receive the file
* @param successCallback (Function}  Callback to be invoked when upload has completed
* @param errorCallback {Function}    Callback to be invoked upon error
* @param options {FileUploadOptions} Optional parameters such as file name and mimetype
* @param trustAllHosts {Boolean} Optional trust all hosts (e.g. for self-signed certs), defaults to false
*/
FileTransfer.prototype.upload = function(filePath, server, successCallback, errorCallback, options, trustAllHosts) {
    argscheck.checkArgs('ssFFO*', 'FileTransfer.upload', arguments);
    // check for options
    var fileKey = null;
    var fileName = null;
    var mimeType = null;
    var params = null;
    var chunkedMode = true;
    var headers = null;
    var httpMethod = null;
    var basicAuthHeader = getBasicAuthHeader(server);
    if (basicAuthHeader) {
        options = options || {};
        options.headers = options.headers || {};
        options.headers[basicAuthHeader.name] = basicAuthHeader.value;
    }

    if (options) {
        fileKey = options.fileKey;
        fileName = options.fileName;
        mimeType = options.mimeType;
        headers = options.headers;
        httpMethod = options.httpMethod || "POST";
        if (httpMethod.toUpperCase() == "PUT"){
            httpMethod = "PUT";
        } else {
            httpMethod = "POST";
        }
        if (options.chunkedMode !== null || typeof options.chunkedMode != "undefined") {
            chunkedMode = options.chunkedMode;
        }
        if (options.params) {
            params = options.params;
        }
        else {
            params = {};
        }
    }

    var fail = errorCallback && function(e) {
        var error = new FileTransferError(e.code, e.source, e.target, e.http_status, e.body);
        errorCallback(error);
    };

    var self = this;
    var win = function(result) {
        if (typeof result.lengthComputable != "undefined") {
            if (self.onprogress) {
                self.onprogress(newProgressEvent(result));
            }
        } else {
            successCallback && successCallback(result);
        }
    };
    exec(win, fail, 'FileTransfer', 'upload', [filePath, server, fileKey, fileName, mimeType, params, trustAllHosts, chunkedMode, headers, this._id, httpMethod]);
};

/**
 * Downloads a file form a given URL and saves it to the specified directory.
 * @param source {String}          URL of the server to receive the file
 * @param target {String}         Full path of the file on the device
 * @param successCallback (Function}  Callback to be invoked when upload has completed
 * @param errorCallback {Function}    Callback to be invoked upon error
 * @param trustAllHosts {Boolean} Optional trust all hosts (e.g. for self-signed certs), defaults to false
 * @param options {FileDownloadOptions} Optional parameters such as headers
 */
FileTransfer.prototype.download = function(source, target, successCallback, errorCallback, trustAllHosts, options) {
    argscheck.checkArgs('ssFF*', 'FileTransfer.download', arguments);
    var self = this;

    var basicAuthHeader = getBasicAuthHeader(source);
    if (basicAuthHeader) {
        options = options || {};
        options.headers = options.headers || {};
        options.headers[basicAuthHeader.name] = basicAuthHeader.value;
    }

    var headers = null;
    if (options) {
        headers = options.headers || null;
    }

    var win = function(result) {
        if (typeof result.lengthComputable != "undefined") {
            if (self.onprogress) {
                return self.onprogress(newProgressEvent(result));
            }
        } else if (successCallback) {
            var entry = null;
            if (result.isDirectory) {
                entry = new (require('cordova/plugin/DirectoryEntry'))();
            }
            else if (result.isFile) {
                entry = new (require('cordova/plugin/FileEntry'))();
            }
            entry.isDirectory = result.isDirectory;
            entry.isFile = result.isFile;
            entry.name = result.name;
            entry.fullPath = result.fullPath;
            successCallback(entry);
        }
    };

    var fail = errorCallback && function(e) {
        var error = new FileTransferError(e.code, e.source, e.target, e.http_status, e.body);
        errorCallback(error);
    };

    exec(win, fail, 'FileTransfer', 'download', [source, target, trustAllHosts, this._id, headers]);
};

/**
 * Aborts the ongoing file transfer on this object. The original error
 * callback for the file transfer will be called if necessary.
 */
FileTransfer.prototype.abort = function() {
    exec(null, null, 'FileTransfer', 'abort', [this._id]);
};

module.exports = FileTransfer;

});

// file: lib/common/plugin/FileTransferError.js
define("cordova/plugin/FileTransferError", function(require, exports, module) {

/**
 * FileTransferError
 * @constructor
 */
var FileTransferError = function(code, source, target, status, body) {
    this.code = code || null;
    this.source = source || null;
    this.target = target || null;
    this.http_status = status || null;
    this.body = body || null;
};

FileTransferError.FILE_NOT_FOUND_ERR = 1;
FileTransferError.INVALID_URL_ERR = 2;
FileTransferError.CONNECTION_ERR = 3;
FileTransferError.ABORT_ERR = 4;

module.exports = FileTransferError;

});

// file: lib/common/plugin/FileUploadOptions.js
define("cordova/plugin/FileUploadOptions", function(require, exports, module) {

/**
 * Options to customize the HTTP request used to upload files.
 * @constructor
 * @param fileKey {String}   Name of file request parameter.
 * @param fileName {String}  Filename to be used by the server. Defaults to image.jpg.
 * @param mimeType {String}  Mimetype of the uploaded file. Defaults to image/jpeg.
 * @param params {Object}    Object with key: value params to send to the server.
 * @param headers {Object}   Keys are header names, values are header values. Multiple
 *                           headers of the same name are not supported.
 */
var FileUploadOptions = function(fileKey, fileName, mimeType, params, headers, httpMethod) {
    this.fileKey = fileKey || null;
    this.fileName = fileName || null;
    this.mimeType = mimeType || null;
    this.params = params || null;
    this.headers = headers || null;
    this.httpMethod = httpMethod || null;
};

module.exports = FileUploadOptions;

});

// file: lib/common/plugin/FileUploadResult.js
define("cordova/plugin/FileUploadResult", function(require, exports, module) {

/**
 * FileUploadResult
 * @constructor
 */
var FileUploadResult = function() {
    this.bytesSent = 0;
    this.responseCode = null;
    this.response = null;
};

module.exports = FileUploadResult;

});

// file: lib/common/plugin/FileWriter.js
define("cordova/plugin/FileWriter", function(require, exports, module) {

var exec = require('cordova/exec'),
    FileError = require('cordova/plugin/FileError'),
    ProgressEvent = require('cordova/plugin/ProgressEvent');

/**
 * This class writes to the mobile device file system.
 *
 * For Android:
 *      The root directory is the root of the file system.
 *      To write to the SD card, the file name is "sdcard/my_file.txt"
 *
 * @constructor
 * @param file {File} File object containing file properties
 * @param append if true write to the end of the file, otherwise overwrite the file
 */
var FileWriter = function(file) {
    this.fileName = "";
    this.length = 0;
    if (file) {
        this.fileName = file.fullPath || file;
        this.length = file.size || 0;
    }
    // default is to write at the beginning of the file
    this.position = 0;

    this.readyState = 0; // EMPTY

    this.result = null;

    // Error
    this.error = null;

    // Event handlers
    this.onwritestart = null;   // When writing starts
    this.onprogress = null;     // While writing the file, and reporting partial file data
    this.onwrite = null;        // When the write has successfully completed.
    this.onwriteend = null;     // When the request has completed (either in success or failure).
    this.onabort = null;        // When the write has been aborted. For instance, by invoking the abort() method.
    this.onerror = null;        // When the write has failed (see errors).
};

// States
FileWriter.INIT = 0;
FileWriter.WRITING = 1;
FileWriter.DONE = 2;

/**
 * Abort writing file.
 */
FileWriter.prototype.abort = function() {
    // check for invalid state
    if (this.readyState === FileWriter.DONE || this.readyState === FileWriter.INIT) {
        throw new FileError(FileError.INVALID_STATE_ERR);
    }

    // set error
    this.error = new FileError(FileError.ABORT_ERR);

    this.readyState = FileWriter.DONE;

    // If abort callback
    if (typeof this.onabort === "function") {
        this.onabort(new ProgressEvent("abort", {"target":this}));
    }

    // If write end callback
    if (typeof this.onwriteend === "function") {
        this.onwriteend(new ProgressEvent("writeend", {"target":this}));
    }
};

/**
 * Writes data to the file
 *
 * @param data text or blob to be written
 */
FileWriter.prototype.write = function(data) {

    var isBinary = false;

    // If we don't have Blob or ArrayBuffer support, don't bother.
    if (typeof window.Blob !== 'undefined' && typeof window.ArrayBuffer !== 'undefined') {

        // Check to see if the incoming data is a blob
        if (data instanceof Blob) {
            var that=this;
            var fileReader = new FileReader();
            fileReader.onload = function() {
                // Call this method again, with the arraybuffer as argument
                FileWriter.prototype.write.call(that, this.result);
            };
            fileReader.readAsArrayBuffer(data);
            return;
        }

        // Mark data type for safer transport over the binary bridge
        isBinary = (data instanceof ArrayBuffer);
    }

    // Throw an exception if we are already writing a file
    if (this.readyState === FileWriter.WRITING) {
        throw new FileError(FileError.INVALID_STATE_ERR);
    }

    // WRITING state
    this.readyState = FileWriter.WRITING;

    var me = this;

    // If onwritestart callback
    if (typeof me.onwritestart === "function") {
        me.onwritestart(new ProgressEvent("writestart", {"target":me}));
    }

    // Write file
    exec(
        // Success callback
        function(r) {
            // If DONE (cancelled), then don't do anything
            if (me.readyState === FileWriter.DONE) {
                return;
            }

            // position always increases by bytes written because file would be extended
            me.position += r;
            // The length of the file is now where we are done writing.

            me.length = me.position;

            // DONE state
            me.readyState = FileWriter.DONE;

            // If onwrite callback
            if (typeof me.onwrite === "function") {
                me.onwrite(new ProgressEvent("write", {"target":me}));
            }

            // If onwriteend callback
            if (typeof me.onwriteend === "function") {
                me.onwriteend(new ProgressEvent("writeend", {"target":me}));
            }
        },
        // Error callback
        function(e) {
            // If DONE (cancelled), then don't do anything
            if (me.readyState === FileWriter.DONE) {
                return;
            }

            // DONE state
            me.readyState = FileWriter.DONE;

            // Save error
            me.error = new FileError(e);

            // If onerror callback
            if (typeof me.onerror === "function") {
                me.onerror(new ProgressEvent("error", {"target":me}));
            }

            // If onwriteend callback
            if (typeof me.onwriteend === "function") {
                me.onwriteend(new ProgressEvent("writeend", {"target":me}));
            }
        }, "File", "write", [this.fileName, data, this.position, isBinary]);
};

/**
 * Moves the file pointer to the location specified.
 *
 * If the offset is a negative number the position of the file
 * pointer is rewound.  If the offset is greater than the file
 * size the position is set to the end of the file.
 *
 * @param offset is the location to move the file pointer to.
 */
FileWriter.prototype.seek = function(offset) {
    // Throw an exception if we are already writing a file
    if (this.readyState === FileWriter.WRITING) {
        throw new FileError(FileError.INVALID_STATE_ERR);
    }

    if (!offset && offset !== 0) {
        return;
    }

    // See back from end of file.
    if (offset < 0) {
        this.position = Math.max(offset + this.length, 0);
    }
    // Offset is bigger than file size so set position
    // to the end of the file.
    else if (offset > this.length) {
        this.position = this.length;
    }
    // Offset is between 0 and file size so set the position
    // to start writing.
    else {
        this.position = offset;
    }
};

/**
 * Truncates the file to the size specified.
 *
 * @param size to chop the file at.
 */
FileWriter.prototype.truncate = function(size) {
    // Throw an exception if we are already writing a file
    if (this.readyState === FileWriter.WRITING) {
        throw new FileError(FileError.INVALID_STATE_ERR);
    }

    // WRITING state
    this.readyState = FileWriter.WRITING;

    var me = this;

    // If onwritestart callback
    if (typeof me.onwritestart === "function") {
        me.onwritestart(new ProgressEvent("writestart", {"target":this}));
    }

    // Write file
    exec(
        // Success callback
        function(r) {
            // If DONE (cancelled), then don't do anything
            if (me.readyState === FileWriter.DONE) {
                return;
            }

            // DONE state
            me.readyState = FileWriter.DONE;

            // Update the length of the file
            me.length = r;
            me.position = Math.min(me.position, r);

            // If onwrite callback
            if (typeof me.onwrite === "function") {
                me.onwrite(new ProgressEvent("write", {"target":me}));
            }

            // If onwriteend callback
            if (typeof me.onwriteend === "function") {
                me.onwriteend(new ProgressEvent("writeend", {"target":me}));
            }
        },
        // Error callback
        function(e) {
            // If DONE (cancelled), then don't do anything
            if (me.readyState === FileWriter.DONE) {
                return;
            }

            // DONE state
            me.readyState = FileWriter.DONE;

            // Save error
            me.error = new FileError(e);

            // If onerror callback
            if (typeof me.onerror === "function") {
                me.onerror(new ProgressEvent("error", {"target":me}));
            }

            // If onwriteend callback
            if (typeof me.onwriteend === "function") {
                me.onwriteend(new ProgressEvent("writeend", {"target":me}));
            }
        }, "File", "truncate", [this.fileName, size]);
};

module.exports = FileWriter;

});

// file: lib/common/plugin/Flags.js
define("cordova/plugin/Flags", function(require, exports, module) {

/**
 * Supplies arguments to methods that lookup or create files and directories.
 *
 * @param create
 *            {boolean} file or directory if it doesn't exist
 * @param exclusive
 *            {boolean} used with create; if true the command will fail if
 *            target path exists
 */
function Flags(create, exclusive) {
    this.create = create || false;
    this.exclusive = exclusive || false;
}

module.exports = Flags;

});

// file: lib/common/plugin/GlobalizationError.js
define("cordova/plugin/GlobalizationError", function(require, exports, module) {


/**
 * Globalization error object
 *
 * @constructor
 * @param code
 * @param message
 */
var GlobalizationError = function(code, message) {
    this.code = code || null;
    this.message = message || '';
};

// Globalization error codes
GlobalizationError.UNKNOWN_ERROR = 0;
GlobalizationError.FORMATTING_ERROR = 1;
GlobalizationError.PARSING_ERROR = 2;
GlobalizationError.PATTERN_ERROR = 3;

module.exports = GlobalizationError;

});

// file: lib/common/plugin/InAppBrowser.js
define("cordova/plugin/InAppBrowser", function(require, exports, module) {

var exec = require('cordova/exec');
var channel = require('cordova/channel');
var modulemapper = require('cordova/modulemapper');

function InAppBrowser() {
   this.channels = {
        'loadstart': channel.create('loadstart'),
        'loadstop' : channel.create('loadstop'),
        'loaderror' : channel.create('loaderror'),
        'exit' : channel.create('exit')
   };
}

InAppBrowser.prototype = {
    _eventHandler: function (event) {
        if (event.type in this.channels) {
            this.channels[event.type].fire(event);
        }
    },
    close: function (eventname) {
        exec(null, null, "InAppBrowser", "close", []);
    },
    show: function (eventname) {
      exec(null, null, "InAppBrowser", "show", []);
    },
    addEventListener: function (eventname,f) {
        if (eventname in this.channels) {
            this.channels[eventname].subscribe(f);
        }
    },
    removeEventListener: function(eventname, f) {
        if (eventname in this.channels) {
            this.channels[eventname].unsubscribe(f);
        }
    },

    executeScript: function(injectDetails, cb) {
        if (injectDetails.code) {
            exec(cb, null, "InAppBrowser", "injectScriptCode", [injectDetails.code, !!cb]);
        } else if (injectDetails.file) {
            exec(cb, null, "InAppBrowser", "injectScriptFile", [injectDetails.file, !!cb]);
        } else {
            throw new Error('executeScript requires exactly one of code or file to be specified');
        }
    },

    insertCSS: function(injectDetails, cb) {
        if (injectDetails.code) {
            exec(cb, null, "InAppBrowser", "injectStyleCode", [injectDetails.code, !!cb]);
        } else if (injectDetails.file) {
            exec(cb, null, "InAppBrowser", "injectStyleFile", [injectDetails.file, !!cb]);
        } else {
            throw new Error('insertCSS requires exactly one of code or file to be specified');
        }
    }
};

module.exports = function(strUrl, strWindowName, strWindowFeatures) {
    var iab = new InAppBrowser();
    var cb = function(eventname) {
       iab._eventHandler(eventname);
    };

    // Don't catch calls that write to existing frames (e.g. named iframes).
    if (window.frames && window.frames[strWindowName]) {
        var origOpenFunc = modulemapper.getOriginalSymbol(window, 'open');
        return origOpenFunc.apply(window, arguments);
    }

    exec(cb, cb, "InAppBrowser", "open", [strUrl, strWindowName, strWindowFeatures]);
    return iab;
};


});

// file: lib/common/plugin/LocalFileSystem.js
define("cordova/plugin/LocalFileSystem", function(require, exports, module) {

var exec = require('cordova/exec');

/**
 * Represents a local file system.
 */
var LocalFileSystem = function() {

};

LocalFileSystem.TEMPORARY = 0; //temporary, with no guarantee of persistence
LocalFileSystem.PERSISTENT = 1; //persistent

module.exports = LocalFileSystem;

});

// file: lib/common/plugin/Media.js
define("cordova/plugin/Media", function(require, exports, module) {

var argscheck = require('cordova/argscheck'),
    utils = require('cordova/utils'),
    exec = require('cordova/exec');

var mediaObjects = {};

/**
 * This class provides access to the device media, interfaces to both sound and video
 *
 * @constructor
 * @param src                   The file name or url to play
 * @param successCallback       The callback to be called when the file is done playing or recording.
 *                                  successCallback()
 * @param errorCallback         The callback to be called if there is an error.
 *                                  errorCallback(int errorCode) - OPTIONAL
 * @param statusCallback        The callback to be called when media status has changed.
 *                                  statusCallback(int statusCode) - OPTIONAL
 */
var Media = function(src, successCallback, errorCallback, statusCallback) {
    argscheck.checkArgs('SFFF', 'Media', arguments);
    this.id = utils.createUUID();
    mediaObjects[this.id] = this;
    this.src = src;
    this.successCallback = successCallback;
    this.errorCallback = errorCallback;
    this.statusCallback = statusCallback;
    this._duration = -1;
    this._position = -1;
    exec(null, this.errorCallback, "Media", "create", [this.id, this.src]);
};

// Media messages
Media.MEDIA_STATE = 1;
Media.MEDIA_DURATION = 2;
Media.MEDIA_POSITION = 3;
Media.MEDIA_ERROR = 9;

// Media states
Media.MEDIA_NONE = 0;
Media.MEDIA_STARTING = 1;
Media.MEDIA_RUNNING = 2;
Media.MEDIA_PAUSED = 3;
Media.MEDIA_STOPPED = 4;
Media.MEDIA_MSG = ["None", "Starting", "Running", "Paused", "Stopped"];

// "static" function to return existing objs.
Media.get = function(id) {
    return mediaObjects[id];
};

/**
 * Start or resume playing audio file.
 */
Media.prototype.play = function(options) {
    exec(null, null, "Media", "startPlayingAudio", [this.id, this.src, options]);
};

/**
 * Stop playing audio file.
 */
Media.prototype.stop = function() {
    var me = this;
    exec(function() {
        me._position = 0;
    }, this.errorCallback, "Media", "stopPlayingAudio", [this.id]);
};

/**
 * Seek or jump to a new time in the track..
 */
Media.prototype.seekTo = function(milliseconds) {
    var me = this;
    exec(function(p) {
        me._position = p;
    }, this.errorCallback, "Media", "seekToAudio", [this.id, milliseconds]);
};

/**
 * Pause playing audio file.
 */
Media.prototype.pause = function() {
    exec(null, this.errorCallback, "Media", "pausePlayingAudio", [this.id]);
};

/**
 * Get duration of an audio file.
 * The duration is only set for audio that is playing, paused or stopped.
 *
 * @return      duration or -1 if not known.
 */
Media.prototype.getDuration = function() {
    return this._duration;
};

/**
 * Get position of audio.
 */
Media.prototype.getCurrentPosition = function(success, fail) {
    var me = this;
    exec(function(p) {
        me._position = p;
        success(p);
    }, fail, "Media", "getCurrentPositionAudio", [this.id]);
};

/**
 * Start recording audio file.
 */
Media.prototype.startRecord = function() {
    exec(null, this.errorCallback, "Media", "startRecordingAudio", [this.id, this.src]);
};

/**
 * Stop recording audio file.
 */
Media.prototype.stopRecord = function() {
    exec(null, this.errorCallback, "Media", "stopRecordingAudio", [this.id]);
};

/**
 * Release the resources.
 */
Media.prototype.release = function() {
    exec(null, this.errorCallback, "Media", "release", [this.id]);
};

/**
 * Adjust the volume.
 */
Media.prototype.setVolume = function(volume) {
    exec(null, null, "Media", "setVolume", [this.id, volume]);
};

/**
 * Audio has status update.
 * PRIVATE
 *
 * @param id            The media object id (string)
 * @param msgType       The 'type' of update this is
 * @param value         Use of value is determined by the msgType
 */
Media.onStatus = function(id, msgType, value) {

    var media = mediaObjects[id];

    if(media) {
        switch(msgType) {
            case Media.MEDIA_STATE :
                media.statusCallback && media.statusCallback(value);
                if(value == Media.MEDIA_STOPPED) {
                    media.successCallback && media.successCallback();
                }
                break;
            case Media.MEDIA_DURATION :
                media._duration = value;
                break;
            case Media.MEDIA_ERROR :
                media.errorCallback && media.errorCallback(value);
                break;
            case Media.MEDIA_POSITION :
                media._position = Number(value);
                break;
            default :
                console.error && console.error("Unhandled Media.onStatus :: " + msgType);
                break;
        }
    }
    else {
         console.error && console.error("Received Media.onStatus callback for unknown media :: " + id);
    }

};

module.exports = Media;

});

// file: lib/common/plugin/MediaError.js
define("cordova/plugin/MediaError", function(require, exports, module) {

/**
 * This class contains information about any Media errors.
*/
/*
 According to :: http://dev.w3.org/html5/spec-author-view/video.html#mediaerror
 We should never be creating these objects, we should just implement the interface
 which has 1 property for an instance, 'code'

 instead of doing :
    errorCallbackFunction( new MediaError(3,'msg') );
we should simply use a literal :
    errorCallbackFunction( {'code':3} );
 */

 var _MediaError = window.MediaError;


if(!_MediaError) {
    window.MediaError = _MediaError = function(code, msg) {
        this.code = (typeof code != 'undefined') ? code : null;
        this.message = msg || ""; // message is NON-standard! do not use!
    };
}

_MediaError.MEDIA_ERR_NONE_ACTIVE    = _MediaError.MEDIA_ERR_NONE_ACTIVE    || 0;
_MediaError.MEDIA_ERR_ABORTED        = _MediaError.MEDIA_ERR_ABORTED        || 1;
_MediaError.MEDIA_ERR_NETWORK        = _MediaError.MEDIA_ERR_NETWORK        || 2;
_MediaError.MEDIA_ERR_DECODE         = _MediaError.MEDIA_ERR_DECODE         || 3;
_MediaError.MEDIA_ERR_NONE_SUPPORTED = _MediaError.MEDIA_ERR_NONE_SUPPORTED || 4;
// TODO: MediaError.MEDIA_ERR_NONE_SUPPORTED is legacy, the W3 spec now defines it as below.
// as defined by http://dev.w3.org/html5/spec-author-view/video.html#error-codes
_MediaError.MEDIA_ERR_SRC_NOT_SUPPORTED = _MediaError.MEDIA_ERR_SRC_NOT_SUPPORTED || 4;

module.exports = _MediaError;

});

// file: lib/common/plugin/MediaFile.js
define("cordova/plugin/MediaFile", function(require, exports, module) {

var utils = require('cordova/utils'),
    exec = require('cordova/exec'),
    File = require('cordova/plugin/File'),
    CaptureError = require('cordova/plugin/CaptureError');
/**
 * Represents a single file.
 *
 * name {DOMString} name of the file, without path information
 * fullPath {DOMString} the full path of the file, including the name
 * type {DOMString} mime type
 * lastModifiedDate {Date} last modified date
 * size {Number} size of the file in bytes
 */
var MediaFile = function(name, fullPath, type, lastModifiedDate, size){
    MediaFile.__super__.constructor.apply(this, arguments);
};

utils.extend(MediaFile, File);

/**
 * Request capture format data for a specific file and type
 *
 * @param {Function} successCB
 * @param {Function} errorCB
 */
MediaFile.prototype.getFormatData = function(successCallback, errorCallback) {
    if (typeof this.fullPath === "undefined" || this.fullPath === null) {
        errorCallback(new CaptureError(CaptureError.CAPTURE_INVALID_ARGUMENT));
    } else {
        exec(successCallback, errorCallback, "Capture", "getFormatData", [this.fullPath, this.type]);
    }
};

module.exports = MediaFile;

});

// file: lib/common/plugin/MediaFileData.js
define("cordova/plugin/MediaFileData", function(require, exports, module) {

/**
 * MediaFileData encapsulates format information of a media file.
 *
 * @param {DOMString} codecs
 * @param {long} bitrate
 * @param {long} height
 * @param {long} width
 * @param {float} duration
 */
var MediaFileData = function(codecs, bitrate, height, width, duration){
    this.codecs = codecs || null;
    this.bitrate = bitrate || 0;
    this.height = height || 0;
    this.width = width || 0;
    this.duration = duration || 0;
};

module.exports = MediaFileData;

});

// file: lib/common/plugin/Metadata.js
define("cordova/plugin/Metadata", function(require, exports, module) {

/**
 * Information about the state of the file or directory
 *
 * {Date} modificationTime (readonly)
 */
var Metadata = function(time) {
    this.modificationTime = (typeof time != 'undefined'?new Date(time):null);
};

module.exports = Metadata;

});

// file: lib/common/plugin/Position.js
define("cordova/plugin/Position", function(require, exports, module) {

var Coordinates = require('cordova/plugin/Coordinates');

var Position = function(coords, timestamp) {
    if (coords) {
        this.coords = new Coordinates(coords.latitude, coords.longitude, coords.altitude, coords.accuracy, coords.heading, coords.velocity, coords.altitudeAccuracy);
    } else {
        this.coords = new Coordinates();
    }
    this.timestamp = (timestamp !== undefined) ? timestamp : new Date();
};

module.exports = Position;

});

// file: lib/common/plugin/PositionError.js
define("cordova/plugin/PositionError", function(require, exports, module) {

/**
 * Position error object
 *
 * @constructor
 * @param code
 * @param message
 */
var PositionError = function(code, message) {
    this.code = code || null;
    this.message = message || '';
};

PositionError.PERMISSION_DENIED = 1;
PositionError.POSITION_UNAVAILABLE = 2;
PositionError.TIMEOUT = 3;

module.exports = PositionError;

});

// file: lib/common/plugin/ProgressEvent.js
define("cordova/plugin/ProgressEvent", function(require, exports, module) {

// If ProgressEvent exists in global context, use it already, otherwise use our own polyfill
// Feature test: See if we can instantiate a native ProgressEvent;
// if so, use that approach,
// otherwise fill-in with our own implementation.
//
// NOTE: right now we always fill in with our own. Down the road would be nice if we can use whatever is native in the webview.
var ProgressEvent = (function() {
    /*
    var createEvent = function(data) {
        var event = document.createEvent('Events');
        event.initEvent('ProgressEvent', false, false);
        if (data) {
            for (var i in data) {
                if (data.hasOwnProperty(i)) {
                    event[i] = data[i];
                }
            }
            if (data.target) {
                // TODO: cannot call <some_custom_object>.dispatchEvent
                // need to first figure out how to implement EventTarget
            }
        }
        return event;
    };
    try {
        var ev = createEvent({type:"abort",target:document});
        return function ProgressEvent(type, data) {
            data.type = type;
            return createEvent(data);
        };
    } catch(e){
    */
        return function ProgressEvent(type, dict) {
            this.type = type;
            this.bubbles = false;
            this.cancelBubble = false;
            this.cancelable = false;
            this.lengthComputable = false;
            this.loaded = dict && dict.loaded ? dict.loaded : 0;
            this.total = dict && dict.total ? dict.total : 0;
            this.target = dict && dict.target ? dict.target : null;
        };
    //}
})();

module.exports = ProgressEvent;

});

// file: lib/common/plugin/accelerometer.js
define("cordova/plugin/accelerometer", function(require, exports, module) {

/**
 * This class provides access to device accelerometer data.
 * @constructor
 */
var argscheck = require('cordova/argscheck'),
    utils = require("cordova/utils"),
    exec = require("cordova/exec"),
    Acceleration = require('cordova/plugin/Acceleration');

// Is the accel sensor running?
var running = false;

// Keeps reference to watchAcceleration calls.
var timers = {};

// Array of listeners; used to keep track of when we should call start and stop.
var listeners = [];

// Last returned acceleration object from native
var accel = null;

// Tells native to start.
function start() {
    exec(function(a) {
        var tempListeners = listeners.slice(0);
        accel = new Acceleration(a.x, a.y, a.z, a.timestamp);
        for (var i = 0, l = tempListeners.length; i < l; i++) {
            tempListeners[i].win(accel);
        }
    }, function(e) {
        var tempListeners = listeners.slice(0);
        for (var i = 0, l = tempListeners.length; i < l; i++) {
            tempListeners[i].fail(e);
        }
    }, "Accelerometer", "start", []);
    running = true;
}

// Tells native to stop.
function stop() {
    exec(null, null, "Accelerometer", "stop", []);
    running = false;
}

// Adds a callback pair to the listeners array
function createCallbackPair(win, fail) {
    return {win:win, fail:fail};
}

// Removes a win/fail listener pair from the listeners array
function removeListeners(l) {
    var idx = listeners.indexOf(l);
    if (idx > -1) {
        listeners.splice(idx, 1);
        if (listeners.length === 0) {
            stop();
        }
    }
}

var accelerometer = {
    /**
     * Asynchronously acquires the current acceleration.
     *
     * @param {Function} successCallback    The function to call when the acceleration data is available
     * @param {Function} errorCallback      The function to call when there is an error getting the acceleration data. (OPTIONAL)
     * @param {AccelerationOptions} options The options for getting the accelerometer data such as timeout. (OPTIONAL)
     */
    getCurrentAcceleration: function(successCallback, errorCallback, options) {
        argscheck.checkArgs('fFO', 'accelerometer.getCurrentAcceleration', arguments);

        var p;
        var win = function(a) {
            removeListeners(p);
            successCallback(a);
        };
        var fail = function(e) {
            removeListeners(p);
            errorCallback && errorCallback(e);
        };

        p = createCallbackPair(win, fail);
        listeners.push(p);

        if (!running) {
            start();
        }
    },

    /**
     * Asynchronously acquires the acceleration repeatedly at a given interval.
     *
     * @param {Function} successCallback    The function to call each time the acceleration data is available
     * @param {Function} errorCallback      The function to call when there is an error getting the acceleration data. (OPTIONAL)
     * @param {AccelerationOptions} options The options for getting the accelerometer data such as timeout. (OPTIONAL)
     * @return String                       The watch id that must be passed to #clearWatch to stop watching.
     */
    watchAcceleration: function(successCallback, errorCallback, options) {
        argscheck.checkArgs('fFO', 'accelerometer.watchAcceleration', arguments);
        // Default interval (10 sec)
        var frequency = (options && options.frequency && typeof options.frequency == 'number') ? options.frequency : 10000;

        // Keep reference to watch id, and report accel readings as often as defined in frequency
        var id = utils.createUUID();

        var p = createCallbackPair(function(){}, function(e) {
            removeListeners(p);
            errorCallback && errorCallback(e);
        });
        listeners.push(p);

        timers[id] = {
            timer:window.setInterval(function() {
                if (accel) {
                    successCallback(accel);
                }
            }, frequency),
            listeners:p
        };

        if (running) {
            // If we're already running then immediately invoke the success callback
            // but only if we have retrieved a value, sample code does not check for null ...
            if (accel) {
                successCallback(accel);
            }
        } else {
            start();
        }

        return id;
    },

    /**
     * Clears the specified accelerometer watch.
     *
     * @param {String} id       The id of the watch returned from #watchAcceleration.
     */
    clearWatch: function(id) {
        // Stop javascript timer & remove from timer list
        if (id && timers[id]) {
            window.clearInterval(timers[id].timer);
            removeListeners(timers[id].listeners);
            delete timers[id];
        }
    }
};

module.exports = accelerometer;

});

// file: lib/common/plugin/accelerometer/symbols.js
define("cordova/plugin/accelerometer/symbols", function(require, exports, module) {


var modulemapper = require('cordova/modulemapper');

modulemapper.defaults('cordova/plugin/Acceleration', 'Acceleration');
modulemapper.defaults('cordova/plugin/accelerometer', 'navigator.accelerometer');

});

// file: lib/android/plugin/android/app.js
define("cordova/plugin/android/app", function(require, exports, module) {

var exec = require('cordova/exec');

module.exports = {
  /**
   * Clear the resource cache.
   */
  clearCache:function() {
    exec(null, null, "App", "clearCache", []);
  },

  /**
   * Load the url into the webview or into new browser instance.
   *
   * @param url           The URL to load
   * @param props         Properties that can be passed in to the activity:
   *      wait: int                           => wait msec before loading URL
   *      loadingDialog: "Title,Message"      => display a native loading dialog
   *      loadUrlTimeoutValue: int            => time in msec to wait before triggering a timeout error
   *      clearHistory: boolean              => clear webview history (default=false)
   *      openExternal: boolean              => open in a new browser (default=false)
   *
   * Example:
   *      navigator.app.loadUrl("http://server/myapp/index.html", {wait:2000, loadingDialog:"Wait,Loading App", loadUrlTimeoutValue: 60000});
   */
  loadUrl:function(url, props) {
    exec(null, null, "App", "loadUrl", [url, props]);
  },

  /**
   * Cancel loadUrl that is waiting to be loaded.
   */
  cancelLoadUrl:function() {
    exec(null, null, "App", "cancelLoadUrl", []);
  },

  /**
   * Clear web history in this web view.
   * Instead of BACK button loading the previous web page, it will exit the app.
   */
  clearHistory:function() {
    exec(null, null, "App", "clearHistory", []);
  },

  /**
   * Go to previous page displayed.
   * This is the same as pressing the backbutton on Android device.
   */
  backHistory:function() {
    exec(null, null, "App", "backHistory", []);
  },

  /**
   * Override the default behavior of the Android back button.
   * If overridden, when the back button is pressed, the "backKeyDown" JavaScript event will be fired.
   *
   * Note: The user should not have to call this method.  Instead, when the user
   *       registers for the "backbutton" event, this is automatically done.
   *
   * @param override        T=override, F=cancel override
   */
  overrideBackbutton:function(override) {
    exec(null, null, "App", "overrideBackbutton", [override]);
  },

  /**
   * Exit and terminate the application.
   */
  exitApp:function() {
    return exec(null, null, "App", "exitApp", []);
  }
};

});

// file: lib/android/plugin/android/device.js
define("cordova/plugin/android/device", function(require, exports, module) {

var channel = require('cordova/channel'),
    utils = require('cordova/utils'),
    exec = require('cordova/exec'),
    app = require('cordova/plugin/android/app');

module.exports = {
    /*
     * DEPRECATED
     * This is only for Android.
     *
     * You must explicitly override the back button.
     */
    overrideBackButton:function() {
        console.log("Device.overrideBackButton() is deprecated.  Use App.overrideBackbutton(true).");
        app.overrideBackbutton(true);
    },

    /*
     * DEPRECATED
     * This is only for Android.
     *
     * This resets the back button to the default behavior
     */
    resetBackButton:function() {
        console.log("Device.resetBackButton() is deprecated.  Use App.overrideBackbutton(false).");
        app.overrideBackbutton(false);
    },

    /*
     * DEPRECATED
     * This is only for Android.
     *
     * This terminates the activity!
     */
    exitApp:function() {
        console.log("Device.exitApp() is deprecated.  Use App.exitApp().");
        app.exitApp();
    }
};

});

// file: lib/android/plugin/android/nativeapiprovider.js
define("cordova/plugin/android/nativeapiprovider", function(require, exports, module) {

/**
 * Exports the ExposedJsApi.java object if available, otherwise exports the PromptBasedNativeApi.
 */

var nativeApi = this._cordovaNative || require('cordova/plugin/android/promptbasednativeapi');
var currentApi = nativeApi;

module.exports = {
    get: function() { return currentApi; },
    setPreferPrompt: function(value) {
        currentApi = value ? require('cordova/plugin/android/promptbasednativeapi') : nativeApi;
    },
    // Used only by tests.
    set: function(value) {
        currentApi = value;
    }
};

});

// file: lib/android/plugin/android/notification.js
define("cordova/plugin/android/notification", function(require, exports, module) {

var exec = require('cordova/exec');

/**
 * Provides Android enhanced notification API.
 */
module.exports = {
    activityStart : function(title, message) {
        // If title and message not specified then mimic Android behavior of
        // using default strings.
        if (typeof title === "undefined" && typeof message == "undefined") {
            title = "Busy";
            message = 'Please wait...';
        }

        exec(null, null, 'Notification', 'activityStart', [ title, message ]);
    },

    /**
     * Close an activity dialog
     */
    activityStop : function() {
        exec(null, null, 'Notification', 'activityStop', []);
    },

    /**
     * Display a progress dialog with progress bar that goes from 0 to 100.
     *
     * @param {String}
     *            title Title of the progress dialog.
     * @param {String}
     *            message Message to display in the dialog.
     */
    progressStart : function(title, message) {
        exec(null, null, 'Notification', 'progressStart', [ title, message ]);
    },

    /**
     * Close the progress dialog.
     */
    progressStop : function() {
        exec(null, null, 'Notification', 'progressStop', []);
    },

    /**
     * Set the progress dialog value.
     *
     * @param {Number}
     *            value 0-100
     */
    progressValue : function(value) {
        exec(null, null, 'Notification', 'progressValue', [ value ]);
    }
};

});

// file: lib/android/plugin/android/promptbasednativeapi.js
define("cordova/plugin/android/promptbasednativeapi", function(require, exports, module) {

/**
 * Implements the API of ExposedJsApi.java, but uses prompt() to communicate.
 * This is used only on the 2.3 simulator, where addJavascriptInterface() is broken.
 */

module.exports = {
    exec: function(service, action, callbackId, argsJson) {
        return prompt(argsJson, 'gap:'+JSON.stringify([service, action, callbackId]));
    },
    setNativeToJsBridgeMode: function(value) {
        prompt(value, 'gap_bridge_mode:');
    },
    retrieveJsMessages: function() {
        return prompt('', 'gap_poll:');
    }
};

});

// file: lib/android/plugin/android/storage.js
define("cordova/plugin/android/storage", function(require, exports, module) {

var utils = require('cordova/utils'),
    exec = require('cordova/exec'),
    channel = require('cordova/channel');

var queryQueue = {};

/**
 * SQL result set object
 * PRIVATE METHOD
 * @constructor
 */
var DroidDB_Rows = function() {
    this.resultSet = [];    // results array
    this.length = 0;        // number of rows
};

/**
 * Get item from SQL result set
 *
 * @param row           The row number to return
 * @return              The row object
 */
DroidDB_Rows.prototype.item = function(row) {
    return this.resultSet[row];
};

/**
 * SQL result set that is returned to user.
 * PRIVATE METHOD
 * @constructor
 */
var DroidDB_Result = function() {
    this.rows = new DroidDB_Rows();
};

/**
 * Callback from native code when query is complete.
 * PRIVATE METHOD
 *
 * @param id   Query id
 */
function completeQuery(id, data) {
    var query = queryQueue[id];
    if (query) {
        try {
            delete queryQueue[id];

            // Get transaction
            var tx = query.tx;

            // If transaction hasn't failed
            // Note: We ignore all query results if previous query
            //       in the same transaction failed.
            if (tx && tx.queryList[id]) {

                // Save query results
                var r = new DroidDB_Result();
                r.rows.resultSet = data;
                r.rows.length = data.length;
                try {
                    if (typeof query.successCallback === 'function') {
                        query.successCallback(query.tx, r);
                    }
                } catch (ex) {
                    console.log("executeSql error calling user success callback: "+ex);
                }

                tx.queryComplete(id);
            }
        } catch (e) {
            console.log("executeSql error: "+e);
        }
    }
}

/**
 * Callback from native code when query fails
 * PRIVATE METHOD
 *
 * @param reason            Error message
 * @param id                Query id
 */
function failQuery(reason, id) {
    var query = queryQueue[id];
    if (query) {
        try {
            delete queryQueue[id];

            // Get transaction
            var tx = query.tx;

            // If transaction hasn't failed
            // Note: We ignore all query results if previous query
            //       in the same transaction failed.
            if (tx && tx.queryList[id]) {
                tx.queryList = {};

                try {
                    if (typeof query.errorCallback === 'function') {
                        query.errorCallback(query.tx, reason);
                    }
                } catch (ex) {
                    console.log("executeSql error calling user error callback: "+ex);
                }

                tx.queryFailed(id, reason);
            }

        } catch (e) {
            console.log("executeSql error: "+e);
        }
    }
}

/**
 * SQL query object
 * PRIVATE METHOD
 *
 * @constructor
 * @param tx                The transaction object that this query belongs to
 */
var DroidDB_Query = function(tx) {

    // Set the id of the query
    this.id = utils.createUUID();

    // Add this query to the queue
    queryQueue[this.id] = this;

    // Init result
    this.resultSet = [];

    // Set transaction that this query belongs to
    this.tx = tx;

    // Add this query to transaction list
    this.tx.queryList[this.id] = this;

    // Callbacks
    this.successCallback = null;
    this.errorCallback = null;

};

/**
 * Transaction object
 * PRIVATE METHOD
 * @constructor
 */
var DroidDB_Tx = function() {

    // Set the id of the transaction
    this.id = utils.createUUID();

    // Callbacks
    this.successCallback = null;
    this.errorCallback = null;

    // Query list
    this.queryList = {};
};

/**
 * Mark query in transaction as complete.
 * If all queries are complete, call the user's transaction success callback.
 *
 * @param id                Query id
 */
DroidDB_Tx.prototype.queryComplete = function(id) {
    delete this.queryList[id];

    // If no more outstanding queries, then fire transaction success
    if (this.successCallback) {
        var count = 0;
        var i;
        for (i in this.queryList) {
            if (this.queryList.hasOwnProperty(i)) {
                count++;
            }
        }
        if (count === 0) {
            try {
                this.successCallback();
            } catch(e) {
                console.log("Transaction error calling user success callback: " + e);
            }
        }
    }
};

/**
 * Mark query in transaction as failed.
 *
 * @param id                Query id
 * @param reason            Error message
 */
DroidDB_Tx.prototype.queryFailed = function(id, reason) {

    // The sql queries in this transaction have already been run, since
    // we really don't have a real transaction implemented in native code.
    // However, the user callbacks for the remaining sql queries in transaction
    // will not be called.
    this.queryList = {};

    if (this.errorCallback) {
        try {
            this.errorCallback(reason);
        } catch(e) {
            console.log("Transaction error calling user error callback: " + e);
        }
    }
};

/**
 * Execute SQL statement
 *
 * @param sql                   SQL statement to execute
 * @param params                Statement parameters
 * @param successCallback       Success callback
 * @param errorCallback         Error callback
 */
DroidDB_Tx.prototype.executeSql = function(sql, params, successCallback, errorCallback) {

    // Init params array
    if (typeof params === 'undefined') {
        params = [];
    }

    // Create query and add to queue
    var query = new DroidDB_Query(this);
    queryQueue[query.id] = query;

    // Save callbacks
    query.successCallback = successCallback;
    query.errorCallback = errorCallback;

    // Call native code
    exec(null, null, "Storage", "executeSql", [sql, params, query.id]);
};

var DatabaseShell = function() {
};

/**
 * Start a transaction.
 * Does not support rollback in event of failure.
 *
 * @param process {Function}            The transaction function
 * @param successCallback {Function}
 * @param errorCallback {Function}
 */
DatabaseShell.prototype.transaction = function(process, errorCallback, successCallback) {
    var tx = new DroidDB_Tx();
    tx.successCallback = successCallback;
    tx.errorCallback = errorCallback;
    try {
        process(tx);
    } catch (e) {
        console.log("Transaction error: "+e);
        if (tx.errorCallback) {
            try {
                tx.errorCallback(e);
            } catch (ex) {
                console.log("Transaction error calling user error callback: "+e);
            }
        }
    }
};

/**
 * Open database
 *
 * @param name              Database name
 * @param version           Database version
 * @param display_name      Database display name
 * @param size              Database size in bytes
 * @return                  Database object
 */
var DroidDB_openDatabase = function(name, version, display_name, size) {
    exec(null, null, "Storage", "openDatabase", [name, version, display_name, size]);
    var db = new DatabaseShell();
    return db;
};


module.exports = {
  openDatabase:DroidDB_openDatabase,
  failQuery:failQuery,
  completeQuery:completeQuery
};

});

// file: lib/android/plugin/android/storage/openDatabase.js
define("cordova/plugin/android/storage/openDatabase", function(require, exports, module) {


var modulemapper = require('cordova/modulemapper'),
    storage = require('cordova/plugin/android/storage');

var originalOpenDatabase = modulemapper.getOriginalSymbol(window, 'openDatabase');

module.exports = function(name, version, desc, size) {
    // First patch WebSQL if necessary
    if (!originalOpenDatabase) {
        // Not defined, create an openDatabase function for all to use!
        return storage.openDatabase.apply(this, arguments);
    }

    // Defined, but some Android devices will throw a SECURITY_ERR -
    // so we wrap the whole thing in a try-catch and shim in our own
    // if the device has Android bug 16175.
    try {
        return originalOpenDatabase(name, version, desc, size);
    } catch (ex) {
        if (ex.code !== 18) {
            throw ex;
        }
    }
    return storage.openDatabase(name, version, desc, size);
};



});

// file: lib/android/plugin/android/storage/symbols.js
define("cordova/plugin/android/storage/symbols", function(require, exports, module) {


var modulemapper = require('cordova/modulemapper');

modulemapper.clobbers('cordova/plugin/android/storage/openDatabase', 'openDatabase');


});

// file: lib/common/plugin/battery.js
define("cordova/plugin/battery", function(require, exports, module) {

/**
 * This class contains information about the current battery status.
 * @constructor
 */
var cordova = require('cordova'),
    exec = require('cordova/exec');

function handlers() {
  return battery.channels.batterystatus.numHandlers +
         battery.channels.batterylow.numHandlers +
         battery.channels.batterycritical.numHandlers;
}

var Battery = function() {
    this._level = null;
    this._isPlugged = null;
    // Create new event handlers on the window (returns a channel instance)
    this.channels = {
      batterystatus:cordova.addWindowEventHandler("batterystatus"),
      batterylow:cordova.addWindowEventHandler("batterylow"),
      batterycritical:cordova.addWindowEventHandler("batterycritical")
    };
    for (var key in this.channels) {
        this.channels[key].onHasSubscribersChange = Battery.onHasSubscribersChange;
    }
};
/**
 * Event handlers for when callbacks get registered for the battery.
 * Keep track of how many handlers we have so we can start and stop the native battery listener
 * appropriately (and hopefully save on battery life!).
 */
Battery.onHasSubscribersChange = function() {
  // If we just registered the first handler, make sure native listener is started.
  if (this.numHandlers === 1 && handlers() === 1) {
      exec(battery._status, battery._error, "Battery", "start", []);
  } else if (handlers() === 0) {
      exec(null, null, "Battery", "stop", []);
  }
};

/**
 * Callback for battery status
 *
 * @param {Object} info            keys: level, isPlugged
 */
Battery.prototype._status = function(info) {
    if (info) {
        var me = battery;
    var level = info.level;
        if (me._level !== level || me._isPlugged !== info.isPlugged) {
            // Fire batterystatus event
            cordova.fireWindowEvent("batterystatus", info);

            // Fire low battery event
            if (level === 20 || level === 5) {
                if (level === 20) {
                    cordova.fireWindowEvent("batterylow", info);
                }
                else {
                    cordova.fireWindowEvent("batterycritical", info);
                }
            }
        }
        me._level = level;
        me._isPlugged = info.isPlugged;
    }
};

/**
 * Error callback for battery start
 */
Battery.prototype._error = function(e) {
    console.log("Error initializing Battery: " + e);
};

var battery = new Battery();

module.exports = battery;

});

// file: lib/common/plugin/battery/symbols.js
define("cordova/plugin/battery/symbols", function(require, exports, module) {


var modulemapper = require('cordova/modulemapper');

modulemapper.defaults('cordova/plugin/battery', 'navigator.battery');

});

// file: lib/common/plugin/camera/symbols.js
define("cordova/plugin/camera/symbols", function(require, exports, module) {


var modulemapper = require('cordova/modulemapper');

modulemapper.defaults('cordova/plugin/Camera', 'navigator.camera');
modulemapper.defaults('cordova/plugin/CameraConstants', 'Camera');
modulemapper.defaults('cordova/plugin/CameraPopoverOptions', 'CameraPopoverOptions');

});

// file: lib/common/plugin/capture.js
define("cordova/plugin/capture", function(require, exports, module) {

var exec = require('cordova/exec'),
    MediaFile = require('cordova/plugin/MediaFile');

/**
 * Launches a capture of different types.
 *
 * @param (DOMString} type
 * @param {Function} successCB
 * @param {Function} errorCB
 * @param {CaptureVideoOptions} options
 */
function _capture(type, successCallback, errorCallback, options) {
    var win = function(pluginResult) {
        var mediaFiles = [];
        var i;
        for (i = 0; i < pluginResult.length; i++) {
            var mediaFile = new MediaFile();
            mediaFile.name = pluginResult[i].name;
            mediaFile.fullPath = pluginResult[i].fullPath;
            mediaFile.type = pluginResult[i].type;
            mediaFile.lastModifiedDate = pluginResult[i].lastModifiedDate;
            mediaFile.size = pluginResult[i].size;
            mediaFiles.push(mediaFile);
        }
        successCallback(mediaFiles);
    };
    exec(win, errorCallback, "Capture", type, [options]);
}
/**
 * The Capture interface exposes an interface to the camera and microphone of the hosting device.
 */
function Capture() {
    this.supportedAudioModes = [];
    this.supportedImageModes = [];
    this.supportedVideoModes = [];
}

/**
 * Launch audio recorder application for recording audio clip(s).
 *
 * @param {Function} successCB
 * @param {Function} errorCB
 * @param {CaptureAudioOptions} options
 */
Capture.prototype.captureAudio = function(successCallback, errorCallback, options){
    _capture("captureAudio", successCallback, errorCallback, options);
};

/**
 * Launch camera application for taking image(s).
 *
 * @param {Function} successCB
 * @param {Function} errorCB
 * @param {CaptureImageOptions} options
 */
Capture.prototype.captureImage = function(successCallback, errorCallback, options){
    _capture("captureImage", successCallback, errorCallback, options);
};

/**
 * Launch device camera application for recording video(s).
 *
 * @param {Function} successCB
 * @param {Function} errorCB
 * @param {CaptureVideoOptions} options
 */
Capture.prototype.captureVideo = function(successCallback, errorCallback, options){
    _capture("captureVideo", successCallback, errorCallback, options);
};


module.exports = new Capture();

});

// file: lib/common/plugin/capture/symbols.js
define("cordova/plugin/capture/symbols", function(require, exports, module) {

var modulemapper = require('cordova/modulemapper');

modulemapper.clobbers('cordova/plugin/CaptureError', 'CaptureError');
modulemapper.clobbers('cordova/plugin/CaptureAudioOptions', 'CaptureAudioOptions');
modulemapper.clobbers('cordova/plugin/CaptureImageOptions', 'CaptureImageOptions');
modulemapper.clobbers('cordova/plugin/CaptureVideoOptions', 'CaptureVideoOptions');
modulemapper.clobbers('cordova/plugin/ConfigurationData', 'ConfigurationData');
modulemapper.clobbers('cordova/plugin/MediaFile', 'MediaFile');
modulemapper.clobbers('cordova/plugin/MediaFileData', 'MediaFileData');
modulemapper.clobbers('cordova/plugin/capture', 'navigator.device.capture');

});

// file: lib/common/plugin/compass.js
define("cordova/plugin/compass", function(require, exports, module) {

var argscheck = require('cordova/argscheck'),
    exec = require('cordova/exec'),
    utils = require('cordova/utils'),
    CompassHeading = require('cordova/plugin/CompassHeading'),
    CompassError = require('cordova/plugin/CompassError'),
    timers = {},
    compass = {
        /**
         * Asynchronously acquires the current heading.
         * @param {Function} successCallback The function to call when the heading
         * data is available
         * @param {Function} errorCallback The function to call when there is an error
         * getting the heading data.
         * @param {CompassOptions} options The options for getting the heading data (not used).
         */
        getCurrentHeading:function(successCallback, errorCallback, options) {
            argscheck.checkArgs('fFO', 'compass.getCurrentHeading', arguments);

            var win = function(result) {
                var ch = new CompassHeading(result.magneticHeading, result.trueHeading, result.headingAccuracy, result.timestamp);
                successCallback(ch);
            };
            var fail = errorCallback && function(code) {
                var ce = new CompassError(code);
                errorCallback(ce);
            };

            // Get heading
            exec(win, fail, "Compass", "getHeading", [options]);
        },

        /**
         * Asynchronously acquires the heading repeatedly at a given interval.
         * @param {Function} successCallback The function to call each time the heading
         * data is available
         * @param {Function} errorCallback The function to call when there is an error
         * getting the heading data.
         * @param {HeadingOptions} options The options for getting the heading data
         * such as timeout and the frequency of the watch. For iOS, filter parameter
         * specifies to watch via a distance filter rather than time.
         */
        watchHeading:function(successCallback, errorCallback, options) {
            argscheck.checkArgs('fFO', 'compass.watchHeading', arguments);
            // Default interval (100 msec)
            var frequency = (options !== undefined && options.frequency !== undefined) ? options.frequency : 100;
            var filter = (options !== undefined && options.filter !== undefined) ? options.filter : 0;

            var id = utils.createUUID();
            if (filter > 0) {
                // is an iOS request for watch by filter, no timer needed
                timers[id] = "iOS";
                compass.getCurrentHeading(successCallback, errorCallback, options);
            } else {
                // Start watch timer to get headings
                timers[id] = window.setInterval(function() {
                    compass.getCurrentHeading(successCallback, errorCallback);
                }, frequency);
            }

            return id;
        },

        /**
         * Clears the specified heading watch.
         * @param {String} watchId The ID of the watch returned from #watchHeading.
         */
        clearWatch:function(id) {
            // Stop javascript timer & remove from timer list
            if (id && timers[id]) {
                if (timers[id] != "iOS") {
                    clearInterval(timers[id]);
                } else {
                    // is iOS watch by filter so call into device to stop
                    exec(null, null, "Compass", "stopHeading", []);
                }
                delete timers[id];
            }
        }
    };

module.exports = compass;

});

// file: lib/common/plugin/compass/symbols.js
define("cordova/plugin/compass/symbols", function(require, exports, module) {


var modulemapper = require('cordova/modulemapper');

modulemapper.clobbers('cordova/plugin/CompassHeading', 'CompassHeading');
modulemapper.clobbers('cordova/plugin/CompassError', 'CompassError');
modulemapper.clobbers('cordova/plugin/compass', 'navigator.compass');

});

// file: lib/common/plugin/console-via-logger.js
define("cordova/plugin/console-via-logger", function(require, exports, module) {

//------------------------------------------------------------------------------

var logger = require("cordova/plugin/logger");
var utils  = require("cordova/utils");

//------------------------------------------------------------------------------
// object that we're exporting
//------------------------------------------------------------------------------
var console = module.exports;

//------------------------------------------------------------------------------
// copy of the original console object
//------------------------------------------------------------------------------
var WinConsole = window.console;

//------------------------------------------------------------------------------
// whether to use the logger
//------------------------------------------------------------------------------
var UseLogger = false;

//------------------------------------------------------------------------------
// Timers
//------------------------------------------------------------------------------
var Timers = {};

//------------------------------------------------------------------------------
// used for unimplemented methods
//------------------------------------------------------------------------------
function noop() {}

//------------------------------------------------------------------------------
// used for unimplemented methods
//------------------------------------------------------------------------------
console.useLogger = function (value) {
    if (arguments.length) UseLogger = !!value;

    if (UseLogger) {
        if (logger.useConsole()) {
            throw new Error("console and logger are too intertwingly");
        }
    }

=======
>>>>>>> 3b7e0504
    return UseLogger;
};

//------------------------------------------------------------------------------
console.log = function() {
    if (logger.useConsole()) return;
    logger.log.apply(logger, [].slice.call(arguments));
};

//------------------------------------------------------------------------------
console.error = function() {
    if (logger.useConsole()) return;
    logger.error.apply(logger, [].slice.call(arguments));
};

//------------------------------------------------------------------------------
console.warn = function() {
    if (logger.useConsole()) return;
    logger.warn.apply(logger, [].slice.call(arguments));
};

//------------------------------------------------------------------------------
console.info = function() {
    if (logger.useConsole()) return;
    logger.info.apply(logger, [].slice.call(arguments));
};

//------------------------------------------------------------------------------
console.debug = function() {
    if (logger.useConsole()) return;
    logger.debug.apply(logger, [].slice.call(arguments));
};

//------------------------------------------------------------------------------
console.assert = function(expression) {
    if (expression) return;

    var message = logger.format.apply(logger.format, [].slice.call(arguments, 1));
    console.log("ASSERT: " + message);
};

//------------------------------------------------------------------------------
console.clear = function() {};

//------------------------------------------------------------------------------
<<<<<<< HEAD
// For every function that exists in the original console object, that
// also exists in the new console object, wrap the new console method
// with one that calls both
//------------------------------------------------------------------------------
for (var key in console) {
    if (typeof WinConsole[key] == "function") {
        console[key] = wrappedOrigCall(WinConsole[key], console[key]);
    }
}

});

// file: lib/common/plugin/contacts.js
define("cordova/plugin/contacts", function(require, exports, module) {

var argscheck = require('cordova/argscheck'),
    exec = require('cordova/exec'),
    ContactError = require('cordova/plugin/ContactError'),
    utils = require('cordova/utils'),
    Contact = require('cordova/plugin/Contact');

/**
* Represents a group of Contacts.
* @constructor
*/
var contacts = {
    /**
     * Returns an array of Contacts matching the search criteria.
     * @param fields that should be searched
     * @param successCB success callback
     * @param errorCB error callback
     * @param {ContactFindOptions} options that can be applied to contact searching
     * @return array of Contacts matching search criteria
     */
    find:function(fields, successCB, errorCB, options) {
        argscheck.checkArgs('afFO', 'contacts.find', arguments);
        if (!fields.length) {
            errorCB && errorCB(new ContactError(ContactError.INVALID_ARGUMENT_ERROR));
        } else {
            var win = function(result) {
                var cs = [];
                for (var i = 0, l = result.length; i < l; i++) {
                    cs.push(contacts.create(result[i]));
                }
                successCB(cs);
            };
            exec(win, errorCB, "Contacts", "search", [fields, options]);
        }
    },

    /**
     * This function creates a new contact, but it does not persist the contact
     * to device storage. To persist the contact to device storage, invoke
     * contact.save().
     * @param properties an object whose properties will be examined to create a new Contact
     * @returns new Contact object
     */
    create:function(properties) {
        argscheck.checkArgs('O', 'contacts.create', arguments);
        var contact = new Contact();
        for (var i in properties) {
            if (typeof contact[i] !== 'undefined' && properties.hasOwnProperty(i)) {
                contact[i] = properties[i];
            }
        }
        return contact;
    }
};

module.exports = contacts;

});

// file: lib/common/plugin/contacts/symbols.js
define("cordova/plugin/contacts/symbols", function(require, exports, module) {


var modulemapper = require('cordova/modulemapper');

modulemapper.clobbers('cordova/plugin/contacts', 'navigator.contacts');
modulemapper.clobbers('cordova/plugin/Contact', 'Contact');
modulemapper.clobbers('cordova/plugin/ContactAddress', 'ContactAddress');
modulemapper.clobbers('cordova/plugin/ContactError', 'ContactError');
modulemapper.clobbers('cordova/plugin/ContactField', 'ContactField');
modulemapper.clobbers('cordova/plugin/ContactFindOptions', 'ContactFindOptions');
modulemapper.clobbers('cordova/plugin/ContactName', 'ContactName');
modulemapper.clobbers('cordova/plugin/ContactOrganization', 'ContactOrganization');

});

// file: lib/common/plugin/device.js
define("cordova/plugin/device", function(require, exports, module) {

var argscheck = require('cordova/argscheck'),
    channel = require('cordova/channel'),
    utils = require('cordova/utils'),
    exec = require('cordova/exec');

// Tell cordova channel to wait on the CordovaInfoReady event
channel.waitForInitialization('onCordovaInfoReady');

/**
 * This represents the mobile device, and provides properties for inspecting the model, version, UUID of the
 * phone, etc.
 * @constructor
 */
function Device() {
    this.available = false;
    this.platform = null;
    this.version = null;
    this.uuid = null;
    this.cordova = null;
    this.model = null;

    var me = this;

    channel.onCordovaReady.subscribe(function() {
        me.getInfo(function(info) {
            var buildLabel = info.cordova;
            if (buildLabel != CORDOVA_JS_BUILD_LABEL) {
                buildLabel += ' JS=' + CORDOVA_JS_BUILD_LABEL;
            }
            me.available = true;
            me.platform = info.platform;
            me.version = info.version;
            me.uuid = info.uuid;
            me.cordova = buildLabel;
            me.model = info.model;
            channel.onCordovaInfoReady.fire();
        },function(e) {
            me.available = false;
            utils.alert("[ERROR] Error initializing Cordova: " + e);
        });
    });
}

/**
 * Get device info
 *
 * @param {Function} successCallback The function to call when the heading data is available
 * @param {Function} errorCallback The function to call when there is an error getting the heading data. (OPTIONAL)
 */
Device.prototype.getInfo = function(successCallback, errorCallback) {
    argscheck.checkArgs('fF', 'Device.getInfo', arguments);
    exec(successCallback, errorCallback, "Device", "getDeviceInfo", []);
};

module.exports = new Device();

});

// file: lib/android/plugin/device/symbols.js
define("cordova/plugin/device/symbols", function(require, exports, module) {


var modulemapper = require('cordova/modulemapper');

modulemapper.clobbers('cordova/plugin/device', 'device');
modulemapper.merges('cordova/plugin/android/device', 'device');

});

// file: lib/common/plugin/echo.js
define("cordova/plugin/echo", function(require, exports, module) {

var exec = require('cordova/exec'),
    utils = require('cordova/utils');

/**
 * Sends the given message through exec() to the Echo plugin, which sends it back to the successCallback.
 * @param successCallback  invoked with a FileSystem object
 * @param errorCallback  invoked if error occurs retrieving file system
 * @param message  The string to be echoed.
 * @param forceAsync  Whether to force an async return value (for testing native->js bridge).
 */
module.exports = function(successCallback, errorCallback, message, forceAsync) {
    var action = 'echo';
    var messageIsMultipart = (utils.typeName(message) == "Array");
    var args = messageIsMultipart ? message : [message];

    if (utils.typeName(message) == 'ArrayBuffer') {
        if (forceAsync) {
            console.warn('Cannot echo ArrayBuffer with forced async, falling back to sync.');
        }
        action += 'ArrayBuffer';
    } else if (messageIsMultipart) {
        if (forceAsync) {
            console.warn('Cannot echo MultiPart Array with forced async, falling back to sync.');
        }
        action += 'MultiPart';
    } else if (forceAsync) {
        action += 'Async';
    }

    exec(successCallback, errorCallback, "Echo", action, args);
};


});

// file: lib/android/plugin/file/symbols.js
define("cordova/plugin/file/symbols", function(require, exports, module) {


var modulemapper = require('cordova/modulemapper'),
    symbolshelper = require('cordova/plugin/file/symbolshelper');

symbolshelper(modulemapper.clobbers);

});

// file: lib/common/plugin/file/symbolshelper.js
define("cordova/plugin/file/symbolshelper", function(require, exports, module) {

module.exports = function(exportFunc) {
    exportFunc('cordova/plugin/DirectoryEntry', 'DirectoryEntry');
    exportFunc('cordova/plugin/DirectoryReader', 'DirectoryReader');
    exportFunc('cordova/plugin/Entry', 'Entry');
    exportFunc('cordova/plugin/File', 'File');
    exportFunc('cordova/plugin/FileEntry', 'FileEntry');
    exportFunc('cordova/plugin/FileError', 'FileError');
    exportFunc('cordova/plugin/FileReader', 'FileReader');
    exportFunc('cordova/plugin/FileSystem', 'FileSystem');
    exportFunc('cordova/plugin/FileUploadOptions', 'FileUploadOptions');
    exportFunc('cordova/plugin/FileUploadResult', 'FileUploadResult');
    exportFunc('cordova/plugin/FileWriter', 'FileWriter');
    exportFunc('cordova/plugin/Flags', 'Flags');
    exportFunc('cordova/plugin/LocalFileSystem', 'LocalFileSystem');
    exportFunc('cordova/plugin/Metadata', 'Metadata');
    exportFunc('cordova/plugin/ProgressEvent', 'ProgressEvent');
    exportFunc('cordova/plugin/requestFileSystem', 'requestFileSystem');
    exportFunc('cordova/plugin/resolveLocalFileSystemURI', 'resolveLocalFileSystemURI');
=======
console.dir = function(object) {
    console.log("%o", object);
>>>>>>> 3b7e0504
};

//------------------------------------------------------------------------------
console.dirxml = function(node) {
    console.log(node.innerHTML);
};

//------------------------------------------------------------------------------
console.trace = noop;

//------------------------------------------------------------------------------
console.group = console.log;

//------------------------------------------------------------------------------
console.groupCollapsed = console.log;

//------------------------------------------------------------------------------
console.groupEnd = noop;

//------------------------------------------------------------------------------
console.time = function(name) {
    Timers[name] = new Date().valueOf();
};

//------------------------------------------------------------------------------
console.timeEnd = function(name) {
    var timeStart = Timers[name];
    if (!timeStart) {
        console.warn("unknown timer: " + name);
        return;
    }

    var timeElapsed = new Date().valueOf() - timeStart;
    console.log(name + ": " + timeElapsed + "ms");
};

//------------------------------------------------------------------------------
console.timeStamp = noop;

//------------------------------------------------------------------------------
console.profile = noop;

//------------------------------------------------------------------------------
console.profileEnd = noop;

//------------------------------------------------------------------------------
console.count = noop;

//------------------------------------------------------------------------------
console.exception = console.log;

//------------------------------------------------------------------------------
console.table = function(data, columns) {
    console.log("%o", data);
};

//------------------------------------------------------------------------------
// return a new function that calls both functions passed as args
//------------------------------------------------------------------------------
function wrappedOrigCall(orgFunc, newFunc) {
    return function() {
        var args = [].slice.call(arguments);
        try { orgFunc.apply(WinConsole, args); } catch (e) {}
        try { newFunc.apply(console,    args); } catch (e) {}
    };
}

//------------------------------------------------------------------------------
// For every function that exists in the original console object, that
// also exists in the new console object, wrap the new console method
// with one that calls both
//------------------------------------------------------------------------------
for (var key in console) {
    if (typeof WinConsole[key] == "function") {
        console[key] = wrappedOrigCall(WinConsole[key], console[key]);
    }
}

});

// file: lib/common/plugin/echo.js
define("cordova/plugin/echo", function(require, exports, module) {

var exec = require('cordova/exec'),
    utils = require('cordova/utils');

/**
 * Sends the given message through exec() to the Echo plugin, which sends it back to the successCallback.
 * @param successCallback  invoked with a FileSystem object
 * @param errorCallback  invoked if error occurs retrieving file system
 * @param message  The string to be echoed.
 * @param forceAsync  Whether to force an async return value (for testing native->js bridge).
 */
module.exports = function(successCallback, errorCallback, message, forceAsync) {
    var action = 'echo';
    var messageIsMultipart = (utils.typeName(message) == "Array");
    var args = messageIsMultipart ? message : [message];

    if (utils.typeName(message) == 'ArrayBuffer') {
        if (forceAsync) {
            console.warn('Cannot echo ArrayBuffer with forced async, falling back to sync.');
        }
        action += 'ArrayBuffer';
    } else if (messageIsMultipart) {
        if (forceAsync) {
            console.warn('Cannot echo MultiPart Array with forced async, falling back to sync.');
        }
        action += 'MultiPart';
    } else if (forceAsync) {
        action += 'Async';
    }

    exec(successCallback, errorCallback, "Echo", action, args);
};


});

// file: lib/common/plugin/logger.js
define("cordova/plugin/logger", function(require, exports, module) {

//------------------------------------------------------------------------------
// The logger module exports the following properties/functions:
//
// LOG                          - constant for the level LOG
// ERROR                        - constant for the level ERROR
// WARN                         - constant for the level WARN
// INFO                         - constant for the level INFO
// DEBUG                        - constant for the level DEBUG
// logLevel()                   - returns current log level
// logLevel(value)              - sets and returns a new log level
// useConsole()                 - returns whether logger is using console
// useConsole(value)            - sets and returns whether logger is using console
// log(message,...)             - logs a message at level LOG
// error(message,...)           - logs a message at level ERROR
// warn(message,...)            - logs a message at level WARN
// info(message,...)            - logs a message at level INFO
// debug(message,...)           - logs a message at level DEBUG
// logLevel(level,message,...)  - logs a message specified level
//
//------------------------------------------------------------------------------

var logger = exports;

var exec    = require('cordova/exec');
var utils   = require('cordova/utils');

var UseConsole   = true;
var UseLogger    = true;
var Queued       = [];
var DeviceReady  = false;
var CurrentLevel;

var originalConsole = console;

/**
 * Logging levels
 */

var Levels = [
    "LOG",
    "ERROR",
    "WARN",
    "INFO",
    "DEBUG"
];

/*
 * add the logging levels to the logger object and
 * to a separate levelsMap object for testing
 */

var LevelsMap = {};
for (var i=0; i<Levels.length; i++) {
    var level = Levels[i];
    LevelsMap[level] = i;
    logger[level]    = level;
}

CurrentLevel = LevelsMap.WARN;

/**
 * Getter/Setter for the logging level
 *
 * Returns the current logging level.
 *
 * When a value is passed, sets the logging level to that value.
 * The values should be one of the following constants:
 *    logger.LOG
 *    logger.ERROR
 *    logger.WARN
 *    logger.INFO
 *    logger.DEBUG
 *
 * The value used determines which messages get printed.  The logging
 * values above are in order, and only messages logged at the logging
 * level or above will actually be displayed to the user.  E.g., the
 * default level is WARN, so only messages logged with LOG, ERROR, or
 * WARN will be displayed; INFO and DEBUG messages will be ignored.
 */
logger.level = function (value) {
    if (arguments.length) {
        if (LevelsMap[value] === null) {
            throw new Error("invalid logging level: " + value);
        }
        CurrentLevel = LevelsMap[value];
    }

    return Levels[CurrentLevel];
};

/**
 * Getter/Setter for the useConsole functionality
 *
 * When useConsole is true, the logger will log via the
 * browser 'console' object.
 */
logger.useConsole = function (value) {
    if (arguments.length) UseConsole = !!value;

    if (UseConsole) {
        if (typeof console == "undefined") {
            throw new Error("global console object is not defined");
        }

        if (typeof console.log != "function") {
            throw new Error("global console object does not have a log function");
        }

        if (typeof console.useLogger == "function") {
            if (console.useLogger()) {
                throw new Error("console and logger are too intertwingly");
            }
        }
    }

    return UseConsole;
};

/**
 * Getter/Setter for the useLogger functionality
 *
 * When useLogger is true, the logger will log via the
 * native Logger plugin.
 */
logger.useLogger = function (value) {
    // Enforce boolean
    if (arguments.length) UseLogger = !!value;
    return UseLogger;
};

/**
 * Logs a message at the LOG level.
 *
 * Parameters passed after message are used applied to
 * the message with utils.format()
 */
logger.log   = function(message) { logWithArgs("LOG",   arguments); };

/**
 * Logs a message at the ERROR level.
 *
 * Parameters passed after message are used applied to
 * the message with utils.format()
 */
logger.error = function(message) { logWithArgs("ERROR", arguments); };

/**
 * Logs a message at the WARN level.
 *
 * Parameters passed after message are used applied to
 * the message with utils.format()
 */
logger.warn  = function(message) { logWithArgs("WARN",  arguments); };

/**
 * Logs a message at the INFO level.
 *
 * Parameters passed after message are used applied to
 * the message with utils.format()
 */
logger.info  = function(message) { logWithArgs("INFO",  arguments); };

/**
 * Logs a message at the DEBUG level.
 *
 * Parameters passed after message are used applied to
 * the message with utils.format()
 */
logger.debug = function(message) { logWithArgs("DEBUG", arguments); };

// log at the specified level with args
function logWithArgs(level, args) {
    args = [level].concat([].slice.call(args));
    logger.logLevel.apply(logger, args);
}

/**
 * Logs a message at the specified level.
 *
 * Parameters passed after message are used applied to
 * the message with utils.format()
 */
logger.logLevel = function(level /* , ... */) {
    // format the message with the parameters
    var formatArgs = [].slice.call(arguments, 1);
    var message    = logger.format.apply(logger.format, formatArgs);

    if (LevelsMap[level] === null) {
        throw new Error("invalid logging level: " + level);
    }

    if (LevelsMap[level] > CurrentLevel) return;

    // queue the message if not yet at deviceready
    if (!DeviceReady && !UseConsole) {
        Queued.push([level, message]);
        return;
    }

    // Log using the native logger if that is enabled
    if (UseLogger) {
        exec(null, null, "Logger", "logLevel", [level, message]);
    }

    // Log using the console if that is enabled
    if (UseConsole) {
        // make sure console is not using logger
        if (console.__usingCordovaLogger) {
            throw new Error("console and logger are too intertwingly");
        }

        // log to the console
        switch (level) {
            case logger.LOG:   originalConsole.log(message); break;
            case logger.ERROR: originalConsole.log("ERROR: " + message); break;
            case logger.WARN:  originalConsole.log("WARN: "  + message); break;
            case logger.INFO:  originalConsole.log("INFO: "  + message); break;
            case logger.DEBUG: originalConsole.log("DEBUG: " + message); break;
        }
    }
};


/**
 * Formats a string and arguments following it ala console.log()
 *
 * Any remaining arguments will be appended to the formatted string.
 *
 * for rationale, see FireBug's Console API:
 *    http://getfirebug.com/wiki/index.php/Console_API
 */
logger.format = function(formatString, args) {
    return __format(arguments[0], [].slice.call(arguments,1)).join(' ');
};


//------------------------------------------------------------------------------
/**
 * Formats a string and arguments following it ala vsprintf()
 *
 * format chars:
 *   %j - format arg as JSON
 *   %o - format arg as JSON
 *   %c - format arg as ''
 *   %% - replace with '%'
 * any other char following % will format it's
 * arg via toString().
 *
 * Returns an array containing the formatted string and any remaining
 * arguments.
 */
function __format(formatString, args) {
    if (formatString === null || formatString === undefined) return [""];
    if (arguments.length == 1) return [formatString.toString()];

    if (typeof formatString != "string")
        formatString = formatString.toString();

    var pattern = /(.*?)%(.)(.*)/;
    var rest    = formatString;
    var result  = [];

    while (args.length) {
        var match = pattern.exec(rest);
        if (!match) break;

        var arg   = args.shift();
        rest = match[3];
        result.push(match[1]);

        if (match[2] == '%') {
            result.push('%');
            args.unshift(arg);
            continue;
        }

        result.push(__formatted(arg, match[2]));
    }

    result.push(rest);

    var remainingArgs = [].slice.call(args);
    remainingArgs.unshift(result.join(''));
    return remainingArgs;
}

function __formatted(object, formatChar) {

    try {
        switch(formatChar) {
            case 'j':
            case 'o': return JSON.stringify(object);
            case 'c': return '';
        }
    }
    catch (e) {
        return "error JSON.stringify()ing argument: " + e;
    }

    if ((object === null) || (object === undefined)) {
        return Object.prototype.toString.call(object);
    }

    return object.toString();
}


//------------------------------------------------------------------------------
// when deviceready fires, log queued messages
logger.__onDeviceReady = function() {
    if (DeviceReady) return;

    DeviceReady = true;

    for (var i=0; i<Queued.length; i++) {
        var messageArgs = Queued[i];
        logger.logLevel(messageArgs[0], messageArgs[1]);
    }

    Queued = null;
};

// add a deviceready event to log queued messages
document.addEventListener("deviceready", logger.__onDeviceReady, false);

});

// file: lib/common/plugin/logger/symbols.js
define("cordova/plugin/logger/symbols", function(require, exports, module) {


var modulemapper = require('cordova/modulemapper');

modulemapper.clobbers('cordova/plugin/logger', 'cordova.logger');

});

// file: lib/common/symbols.js
define("cordova/symbols", function(require, exports, module) {

var modulemapper = require('cordova/modulemapper');

// Use merges here in case others symbols files depend on this running first,
// but fail to declare the dependency with a require().
modulemapper.merges('cordova', 'cordova');
modulemapper.clobbers('cordova/exec', 'cordova.exec');
modulemapper.clobbers('cordova/exec', 'Cordova.exec');

});

// file: lib/common/utils.js
define("cordova/utils", function(require, exports, module) {

var utils = exports;

/**
 * Defines a property getter / setter for obj[key].
 */
utils.defineGetterSetter = function(obj, key, getFunc, opt_setFunc) {
    if (Object.defineProperty) {
        var desc = {
            get: getFunc,
            configurable: true
        };
        if (opt_setFunc) {
            desc.set = opt_setFunc;
        }
        Object.defineProperty(obj, key, desc);
    } else {
        obj.__defineGetter__(key, getFunc);
        if (opt_setFunc) {
            obj.__defineSetter__(key, opt_setFunc);
        }
    }
};

/**
 * Defines a property getter for obj[key].
 */
utils.defineGetter = utils.defineGetterSetter;

utils.arrayIndexOf = function(a, item) {
    if (a.indexOf) {
        return a.indexOf(item);
    }
    var len = a.length;
    for (var i = 0; i < len; ++i) {
        if (a[i] == item) {
            return i;
        }
    }
    return -1;
};

/**
 * Returns whether the item was found in the array.
 */
utils.arrayRemove = function(a, item) {
    var index = utils.arrayIndexOf(a, item);
    if (index != -1) {
        a.splice(index, 1);
    }
    return index != -1;
};

utils.typeName = function(val) {
    return Object.prototype.toString.call(val).slice(8, -1);
};

/**
 * Returns an indication of whether the argument is an array or not
 */
utils.isArray = function(a) {
    return utils.typeName(a) == 'Array';
};

/**
 * Returns an indication of whether the argument is a Date or not
 */
utils.isDate = function(d) {
    return utils.typeName(d) == 'Date';
};

/**
 * Does a deep clone of the object.
 */
utils.clone = function(obj) {
    if(!obj || typeof obj == 'function' || utils.isDate(obj) || typeof obj != 'object') {
        return obj;
    }

    var retVal, i;

    if(utils.isArray(obj)){
        retVal = [];
        for(i = 0; i < obj.length; ++i){
            retVal.push(utils.clone(obj[i]));
        }
        return retVal;
    }

    retVal = {};
    for(i in obj){
        if(!(i in retVal) || retVal[i] != obj[i]) {
            retVal[i] = utils.clone(obj[i]);
        }
    }
    return retVal;
};

/**
 * Returns a wrapped version of the function
 */
utils.close = function(context, func, params) {
    if (typeof params == 'undefined') {
        return function() {
            return func.apply(context, arguments);
        };
    } else {
        return function() {
            return func.apply(context, params);
        };
    }
};

/**
 * Create a UUID
 */
utils.createUUID = function() {
    return UUIDcreatePart(4) + '-' +
        UUIDcreatePart(2) + '-' +
        UUIDcreatePart(2) + '-' +
        UUIDcreatePart(2) + '-' +
        UUIDcreatePart(6);
};

/**
 * Extends a child object from a parent object using classical inheritance
 * pattern.
 */
utils.extend = (function() {
    // proxy used to establish prototype chain
    var F = function() {};
    // extend Child from Parent
    return function(Child, Parent) {
        F.prototype = Parent.prototype;
        Child.prototype = new F();
        Child.__super__ = Parent.prototype;
        Child.prototype.constructor = Child;
    };
}());

/**
 * Alerts a message in any available way: alert or console.log.
 */
utils.alert = function(msg) {
    if (window.alert) {
        window.alert(msg);
    } else if (console && console.log) {
        console.log(msg);
    }
};


//------------------------------------------------------------------------------
function UUIDcreatePart(length) {
    var uuidpart = "";
    for (var i=0; i<length; i++) {
        var uuidchar = parseInt((Math.random() * 256), 10).toString(16);
        if (uuidchar.length == 1) {
            uuidchar = "0" + uuidchar;
        }
        uuidpart += uuidchar;
    }
    return uuidpart;
}


});

window.cordova = require('cordova');
// file: lib/scripts/bootstrap.js

(function (context) {
    if (context._cordovaJsLoaded) {
        throw new Error('cordova.js included multiple times.');
    }
    context._cordovaJsLoaded = true;

    var channel = require('cordova/channel');
    var platformInitChannelsArray = [channel.onNativeReady, channel.onPluginsReady];

    function logUnfiredChannels(arr) {
        for (var i = 0; i < arr.length; ++i) {
            if (arr[i].state != 2) {
                console.log('Channel not fired: ' + arr[i].type);
            }
        }
    }

    window.setTimeout(function() {
        if (channel.onDeviceReady.state != 2) {
            console.log('deviceready has not fired after 5 seconds.');
            logUnfiredChannels(platformInitChannelsArray);
            logUnfiredChannels(channel.deviceReadyChannelsArray);
        }
    }, 5000);

    // Replace navigator before any modules are required(), to ensure it happens as soon as possible.
    // We replace it so that properties that can't be clobbered can instead be overridden.
    function replaceNavigator(origNavigator) {
        var CordovaNavigator = function() {};
        CordovaNavigator.prototype = origNavigator;
        var newNavigator = new CordovaNavigator();
        // This work-around really only applies to new APIs that are newer than Function.bind.
        // Without it, APIs such as getGamepads() break.
        if (CordovaNavigator.bind) {
            for (var key in origNavigator) {
                if (typeof origNavigator[key] == 'function') {
                    newNavigator[key] = origNavigator[key].bind(origNavigator);
                }
            }
        }
        return newNavigator;
    }
    if (context.navigator) {
        context.navigator = replaceNavigator(context.navigator);
    }

    // _nativeReady is global variable that the native side can set
    // to signify that the native code is ready. It is a global since
    // it may be called before any cordova JS is ready.
    if (window._nativeReady) {
        channel.onNativeReady.fire();
    }

    /**
     * Create all cordova objects once native side is ready.
     */
    channel.join(function() {
        // Call the platform-specific initialization
        require('cordova/platform').initialize();

        // Fire event to notify that all objects are created
        channel.onCordovaReady.fire();

        // Fire onDeviceReady event once page has fully loaded, all
        // constructors have run and cordova info has been received from native
        // side.
        // This join call is deliberately made after platform.initialize() in
        // order that plugins may manipulate channel.deviceReadyChannelsArray
        // if necessary.
        channel.join(function() {
            require('cordova').fireDocumentEvent('deviceready');
        }, channel.deviceReadyChannelsArray);

    }, platformInitChannelsArray);

}(window));

// file: lib/scripts/bootstrap-android.js

require('cordova/channel').onNativeReady.fire();

// file: lib/scripts/plugin_loader.js

// Tries to load all plugins' js-modules.
// This is an async process, but onDeviceReady is blocked on onPluginsReady.
// onPluginsReady is fired when there are no plugins to load, or they are all done.
(function (context) {
    // To be populated with the handler by handlePluginsObject.
    var onScriptLoadingComplete;

    var scriptCounter = 0;
    function scriptLoadedCallback() {
        scriptCounter--;
        if (scriptCounter === 0) {
            onScriptLoadingComplete && onScriptLoadingComplete();
        }
    }

    function scriptErrorCallback(err) {
        // Open Question: If a script path specified in cordova_plugins.js does not exist, do we fail for all?
        // this is currently just continuing.
        scriptCounter--;
        if (scriptCounter === 0) {
            onScriptLoadingComplete && onScriptLoadingComplete();
        }
    }

    // Helper function to inject a <script> tag.
    function injectScript(path) {
        scriptCounter++;
        var script = document.createElement("script");
        script.onload = scriptLoadedCallback;
        script.onerror = scriptErrorCallback;
        script.src = path;
        document.head.appendChild(script);
    }

    // Called when:
    // * There are plugins defined and all plugins are finished loading.
    // * There are no plugins to load.
    function finishPluginLoading() {
        context.cordova.require('cordova/channel').onPluginsReady.fire();
    }

    // Handler for the cordova_plugins.js content.
    // See plugman's plugin_loader.js for the details of this object.
    // This function is only called if the really is a plugins array that isn't empty.
    // Otherwise the onerror response handler will just call finishPluginLoading().
    function handlePluginsObject(modules, path) {
        // First create the callback for when all plugins are loaded.
        var mapper = context.cordova.require('cordova/modulemapper');
        onScriptLoadingComplete = function() {
            // Loop through all the plugins and then through their clobbers and merges.
            for (var i = 0; i < modules.length; i++) {
                var module = modules[i];
                if (module) {
                    try { 
                        if (module.clobbers && module.clobbers.length) {
                            for (var j = 0; j < module.clobbers.length; j++) {
                                mapper.clobbers(module.id, module.clobbers[j]);
                            }
                        }

                        if (module.merges && module.merges.length) {
                            for (var k = 0; k < module.merges.length; k++) {
                                mapper.merges(module.id, module.merges[k]);
                            }
                        }

                        // Finally, if runs is truthy we want to simply require() the module.
                        // This can be skipped if it had any merges or clobbers, though,
                        // since the mapper will already have required the module.
                        if (module.runs && !(module.clobbers && module.clobbers.length) && !(module.merges && module.merges.length)) {
                            context.cordova.require(module.id);
                        }
                    }
                    catch(err) {
                        // error with module, most likely clobbers, should we continue?
                    }
                }
            }

            finishPluginLoading();
        };

        // Now inject the scripts.
        for (var i = 0; i < modules.length; i++) {
            injectScript(path + modules[i].file);
        }
    }

    // Find the root of the app
    var path = '';
    var scripts = document.getElementsByTagName('script');
    var term = 'cordova.js';
    for (var n = scripts.length-1; n>-1; n--) {
        var src = scripts[n].src;
        if (src.indexOf(term) == (src.length - term.length)) {
            path = src.substring(0, src.length - term.length);
            break;
        }
    }

    var plugins_json = path + 'cordova_plugins.json';
    var plugins_js = path + 'cordova_plugins.js';

    // One some phones (Windows) this xhr.open throws an Access Denied exception
    // So lets keep trying, but with a script tag injection technique instead of XHR
    var injectPluginScript = function injectPluginScript() {
        try {
            var script = document.createElement("script");
            script.onload = function(){
                var list = cordova.require("cordova/plugin_list");
                handlePluginsObject(list,path);
            };
            script.onerror = function() {
                // Error loading cordova_plugins.js, file not found or something
                // this is an acceptable error, pre-3.0.0, so we just move on.
                finishPluginLoading();
            };
            script.src = plugins_js;
            document.head.appendChild(script);

        } catch(err){
            finishPluginLoading();
        }
    } 


    // Try to XHR the cordova_plugins.json file asynchronously.
    var xhr = new XMLHttpRequest();
    xhr.onload = function() {
        // If the response is a JSON string which composes an array, call handlePluginsObject.
        // If the request fails, or the response is not a JSON array, just call finishPluginLoading.
        var obj;
        try {
            obj = (this.status == 0 || this.status == 200) && this.responseText && JSON.parse(this.responseText);
        } catch (err) {
            // obj will be undefined.
        }
        if (Array.isArray(obj) && obj.length > 0) {
            handlePluginsObject(obj, path);
        } else {
            finishPluginLoading();
        }
    };
    xhr.onerror = function() {
        // In this case, the json file was not present, but XHR was allowed, 
        // so we should still try the script injection technique with the js file
        // in case that is there.
        injectPluginScript();
    };
    try { // we commented we were going to try, so let us actually try and catch
        xhr.open('GET', plugins_json, true); // Async
        xhr.send();
    } catch(err){
        injectPluginScript();
    }
}(window));


})();<|MERGE_RESOLUTION|>--- conflicted
+++ resolved
@@ -1,9 +1,5 @@
 // Platform: android
-<<<<<<< HEAD
-// 2.9.0rc1-0-g002f33d
-=======
-// 2.7.0rc1-120-g8731b31
->>>>>>> 3b7e0504
+// 2.7.0rc1-154-g98a62ff
 /*
  Licensed to the Apache Software Foundation (ASF) under one
  or more contributor license agreements.  See the NOTICE file
@@ -23,11 +19,7 @@
  under the License.
 */
 ;(function() {
-<<<<<<< HEAD
-var CORDOVA_JS_BUILD_LABEL = '2.9.0rc1-0-g002f33d';
-=======
-var CORDOVA_JS_BUILD_LABEL = '2.7.0rc1-120-g8731b31';
->>>>>>> 3b7e0504
+var CORDOVA_JS_BUILD_LABEL = '2.7.0rc1-154-g98a62ff';
 // file: lib/scripts/require.js
 
 var require,
@@ -384,7 +376,7 @@
     if (errMsg) {
         errMsg += ', but got ' + typeName + '.';
         errMsg = 'Wrong type for parameter "' + extractParamName(opt_callee || args.callee, i) + '" of ' + functionName + ': ' + errMsg;
-        // Don't log when running jake test.
+        // Don't log when running unit tests.
         if (typeof jasmine == 'undefined') {
             console.error(errMsg);
         }
@@ -1665,3035 +1657,6 @@
         }
     }
 
-<<<<<<< HEAD
-/**
- * Creates a new DirectoryReader to read entries from this directory
- */
-DirectoryEntry.prototype.createReader = function() {
-    return new DirectoryReader(this.fullPath);
-};
-
-/**
- * Creates or looks up a directory
- *
- * @param {DOMString} path either a relative or absolute path from this directory in which to look up or create a directory
- * @param {Flags} options to create or exclusively create the directory
- * @param {Function} successCallback is called with the new entry
- * @param {Function} errorCallback is called with a FileError
- */
-DirectoryEntry.prototype.getDirectory = function(path, options, successCallback, errorCallback) {
-    argscheck.checkArgs('sOFF', 'DirectoryEntry.getDirectory', arguments);
-    var win = successCallback && function(result) {
-        var entry = new DirectoryEntry(result.name, result.fullPath);
-        successCallback(entry);
-    };
-    var fail = errorCallback && function(code) {
-        errorCallback(new FileError(code));
-    };
-    exec(win, fail, "File", "getDirectory", [this.fullPath, path, options]);
-};
-
-/**
- * Deletes a directory and all of it's contents
- *
- * @param {Function} successCallback is called with no parameters
- * @param {Function} errorCallback is called with a FileError
- */
-DirectoryEntry.prototype.removeRecursively = function(successCallback, errorCallback) {
-    argscheck.checkArgs('FF', 'DirectoryEntry.removeRecursively', arguments);
-    var fail = errorCallback && function(code) {
-        errorCallback(new FileError(code));
-    };
-    exec(successCallback, fail, "File", "removeRecursively", [this.fullPath]);
-};
-
-/**
- * Creates or looks up a file
- *
- * @param {DOMString} path either a relative or absolute path from this directory in which to look up or create a file
- * @param {Flags} options to create or exclusively create the file
- * @param {Function} successCallback is called with the new entry
- * @param {Function} errorCallback is called with a FileError
- */
-DirectoryEntry.prototype.getFile = function(path, options, successCallback, errorCallback) {
-    argscheck.checkArgs('sOFF', 'DirectoryEntry.getFile', arguments);
-    var win = successCallback && function(result) {
-        var FileEntry = require('cordova/plugin/FileEntry');
-        var entry = new FileEntry(result.name, result.fullPath);
-        successCallback(entry);
-    };
-    var fail = errorCallback && function(code) {
-        errorCallback(new FileError(code));
-    };
-    exec(win, fail, "File", "getFile", [this.fullPath, path, options]);
-};
-
-module.exports = DirectoryEntry;
-
-});
-
-// file: lib/common/plugin/DirectoryReader.js
-define("cordova/plugin/DirectoryReader", function(require, exports, module) {
-
-var exec = require('cordova/exec'),
-    FileError = require('cordova/plugin/FileError') ;
-
-/**
- * An interface that lists the files and directories in a directory.
- */
-function DirectoryReader(path) {
-    this.path = path || null;
-}
-
-/**
- * Returns a list of entries from a directory.
- *
- * @param {Function} successCallback is called with a list of entries
- * @param {Function} errorCallback is called with a FileError
- */
-DirectoryReader.prototype.readEntries = function(successCallback, errorCallback) {
-    var win = typeof successCallback !== 'function' ? null : function(result) {
-        var retVal = [];
-        for (var i=0; i<result.length; i++) {
-            var entry = null;
-            if (result[i].isDirectory) {
-                entry = new (require('cordova/plugin/DirectoryEntry'))();
-            }
-            else if (result[i].isFile) {
-                entry = new (require('cordova/plugin/FileEntry'))();
-            }
-            entry.isDirectory = result[i].isDirectory;
-            entry.isFile = result[i].isFile;
-            entry.name = result[i].name;
-            entry.fullPath = result[i].fullPath;
-            retVal.push(entry);
-        }
-        successCallback(retVal);
-    };
-    var fail = typeof errorCallback !== 'function' ? null : function(code) {
-        errorCallback(new FileError(code));
-    };
-    exec(win, fail, "File", "readEntries", [this.path]);
-};
-
-module.exports = DirectoryReader;
-
-});
-
-// file: lib/common/plugin/Entry.js
-define("cordova/plugin/Entry", function(require, exports, module) {
-
-var argscheck = require('cordova/argscheck'),
-    exec = require('cordova/exec'),
-    FileError = require('cordova/plugin/FileError'),
-    Metadata = require('cordova/plugin/Metadata');
-
-/**
- * Represents a file or directory on the local file system.
- *
- * @param isFile
- *            {boolean} true if Entry is a file (readonly)
- * @param isDirectory
- *            {boolean} true if Entry is a directory (readonly)
- * @param name
- *            {DOMString} name of the file or directory, excluding the path
- *            leading to it (readonly)
- * @param fullPath
- *            {DOMString} the absolute full path to the file or directory
- *            (readonly)
- */
-function Entry(isFile, isDirectory, name, fullPath, fileSystem) {
-    this.isFile = !!isFile;
-    this.isDirectory = !!isDirectory;
-    this.name = name || '';
-    this.fullPath = fullPath || '';
-    this.filesystem = fileSystem || null;
-}
-
-/**
- * Look up the metadata of the entry.
- *
- * @param successCallback
- *            {Function} is called with a Metadata object
- * @param errorCallback
- *            {Function} is called with a FileError
- */
-Entry.prototype.getMetadata = function(successCallback, errorCallback) {
-    argscheck.checkArgs('FF', 'Entry.getMetadata', arguments);
-    var success = successCallback && function(lastModified) {
-        var metadata = new Metadata(lastModified);
-        successCallback(metadata);
-    };
-    var fail = errorCallback && function(code) {
-        errorCallback(new FileError(code));
-    };
-
-    exec(success, fail, "File", "getMetadata", [this.fullPath]);
-};
-
-/**
- * Set the metadata of the entry.
- *
- * @param successCallback
- *            {Function} is called with a Metadata object
- * @param errorCallback
- *            {Function} is called with a FileError
- * @param metadataObject
- *            {Object} keys and values to set
- */
-Entry.prototype.setMetadata = function(successCallback, errorCallback, metadataObject) {
-    argscheck.checkArgs('FFO', 'Entry.setMetadata', arguments);
-    exec(successCallback, errorCallback, "File", "setMetadata", [this.fullPath, metadataObject]);
-};
-
-/**
- * Move a file or directory to a new location.
- *
- * @param parent
- *            {DirectoryEntry} the directory to which to move this entry
- * @param newName
- *            {DOMString} new name of the entry, defaults to the current name
- * @param successCallback
- *            {Function} called with the new DirectoryEntry object
- * @param errorCallback
- *            {Function} called with a FileError
- */
-Entry.prototype.moveTo = function(parent, newName, successCallback, errorCallback) {
-    argscheck.checkArgs('oSFF', 'Entry.moveTo', arguments);
-    var fail = errorCallback && function(code) {
-        errorCallback(new FileError(code));
-    };
-    // source path
-    var srcPath = this.fullPath,
-        // entry name
-        name = newName || this.name,
-        success = function(entry) {
-            if (entry) {
-                if (successCallback) {
-                    // create appropriate Entry object
-                    var result = (entry.isDirectory) ? new (require('cordova/plugin/DirectoryEntry'))(entry.name, entry.fullPath) : new (require('cordova/plugin/FileEntry'))(entry.name, entry.fullPath);
-                    successCallback(result);
-                }
-            }
-            else {
-                // no Entry object returned
-                fail && fail(FileError.NOT_FOUND_ERR);
-            }
-        };
-
-    // copy
-    exec(success, fail, "File", "moveTo", [srcPath, parent.fullPath, name]);
-};
-
-/**
- * Copy a directory to a different location.
- *
- * @param parent
- *            {DirectoryEntry} the directory to which to copy the entry
- * @param newName
- *            {DOMString} new name of the entry, defaults to the current name
- * @param successCallback
- *            {Function} called with the new Entry object
- * @param errorCallback
- *            {Function} called with a FileError
- */
-Entry.prototype.copyTo = function(parent, newName, successCallback, errorCallback) {
-    argscheck.checkArgs('oSFF', 'Entry.copyTo', arguments);
-    var fail = errorCallback && function(code) {
-        errorCallback(new FileError(code));
-    };
-
-        // source path
-    var srcPath = this.fullPath,
-        // entry name
-        name = newName || this.name,
-        // success callback
-        success = function(entry) {
-            if (entry) {
-                if (successCallback) {
-                    // create appropriate Entry object
-                    var result = (entry.isDirectory) ? new (require('cordova/plugin/DirectoryEntry'))(entry.name, entry.fullPath) : new (require('cordova/plugin/FileEntry'))(entry.name, entry.fullPath);
-                    successCallback(result);
-                }
-            }
-            else {
-                // no Entry object returned
-                fail && fail(FileError.NOT_FOUND_ERR);
-            }
-        };
-
-    // copy
-    exec(success, fail, "File", "copyTo", [srcPath, parent.fullPath, name]);
-};
-
-/**
- * Return a URL that can be used to identify this entry.
- */
-Entry.prototype.toURL = function() {
-    // fullPath attribute contains the full URL
-    return this.fullPath;
-};
-
-/**
- * Returns a URI that can be used to identify this entry.
- *
- * @param {DOMString} mimeType for a FileEntry, the mime type to be used to interpret the file, when loaded through this URI.
- * @return uri
- */
-Entry.prototype.toURI = function(mimeType) {
-    console.log("DEPRECATED: Update your code to use 'toURL'");
-    // fullPath attribute contains the full URI
-    return this.toURL();
-};
-
-/**
- * Remove a file or directory. It is an error to attempt to delete a
- * directory that is not empty. It is an error to attempt to delete a
- * root directory of a file system.
- *
- * @param successCallback {Function} called with no parameters
- * @param errorCallback {Function} called with a FileError
- */
-Entry.prototype.remove = function(successCallback, errorCallback) {
-    argscheck.checkArgs('FF', 'Entry.remove', arguments);
-    var fail = errorCallback && function(code) {
-        errorCallback(new FileError(code));
-    };
-    exec(successCallback, fail, "File", "remove", [this.fullPath]);
-};
-
-/**
- * Look up the parent DirectoryEntry of this entry.
- *
- * @param successCallback {Function} called with the parent DirectoryEntry object
- * @param errorCallback {Function} called with a FileError
- */
-Entry.prototype.getParent = function(successCallback, errorCallback) {
-    argscheck.checkArgs('FF', 'Entry.getParent', arguments);
-    var win = successCallback && function(result) {
-        var DirectoryEntry = require('cordova/plugin/DirectoryEntry');
-        var entry = new DirectoryEntry(result.name, result.fullPath);
-        successCallback(entry);
-    };
-    var fail = errorCallback && function(code) {
-        errorCallback(new FileError(code));
-    };
-    exec(win, fail, "File", "getParent", [this.fullPath]);
-};
-
-module.exports = Entry;
-
-});
-
-// file: lib/common/plugin/File.js
-define("cordova/plugin/File", function(require, exports, module) {
-
-/**
- * Constructor.
- * name {DOMString} name of the file, without path information
- * fullPath {DOMString} the full path of the file, including the name
- * type {DOMString} mime type
- * lastModifiedDate {Date} last modified date
- * size {Number} size of the file in bytes
- */
-
-var File = function(name, fullPath, type, lastModifiedDate, size){
-    this.name = name || '';
-    this.fullPath = fullPath || null;
-    this.type = type || null;
-    this.lastModifiedDate = lastModifiedDate || null;
-    this.size = size || 0;
-
-    // These store the absolute start and end for slicing the file.
-    this.start = 0;
-    this.end = this.size;
-};
-
-/**
- * Returns a "slice" of the file. Since Cordova Files don't contain the actual
- * content, this really returns a File with adjusted start and end.
- * Slices of slices are supported.
- * start {Number} The index at which to start the slice (inclusive).
- * end {Number} The index at which to end the slice (exclusive).
- */
-File.prototype.slice = function(start, end) {
-    var size = this.end - this.start;
-    var newStart = 0;
-    var newEnd = size;
-    if (arguments.length) {
-        if (start < 0) {
-            newStart = Math.max(size + start, 0);
-        } else {
-            newStart = Math.min(size, start);
-        }
-    }
-
-    if (arguments.length >= 2) {
-        if (end < 0) {
-            newEnd = Math.max(size + end, 0);
-        } else {
-            newEnd = Math.min(end, size);
-        }
-    }
-
-    var newFile = new File(this.name, this.fullPath, this.type, this.lastModifiedData, this.size);
-    newFile.start = this.start + newStart;
-    newFile.end = this.start + newEnd;
-    return newFile;
-};
-
-
-module.exports = File;
-
-});
-
-// file: lib/common/plugin/FileEntry.js
-define("cordova/plugin/FileEntry", function(require, exports, module) {
-
-var utils = require('cordova/utils'),
-    exec = require('cordova/exec'),
-    Entry = require('cordova/plugin/Entry'),
-    FileWriter = require('cordova/plugin/FileWriter'),
-    File = require('cordova/plugin/File'),
-    FileError = require('cordova/plugin/FileError');
-
-/**
- * An interface representing a file on the file system.
- *
- * {boolean} isFile always true (readonly)
- * {boolean} isDirectory always false (readonly)
- * {DOMString} name of the file, excluding the path leading to it (readonly)
- * {DOMString} fullPath the absolute full path to the file (readonly)
- * {FileSystem} filesystem on which the file resides (readonly)
- */
-var FileEntry = function(name, fullPath) {
-     FileEntry.__super__.constructor.apply(this, [true, false, name, fullPath]);
-};
-
-utils.extend(FileEntry, Entry);
-
-/**
- * Creates a new FileWriter associated with the file that this FileEntry represents.
- *
- * @param {Function} successCallback is called with the new FileWriter
- * @param {Function} errorCallback is called with a FileError
- */
-FileEntry.prototype.createWriter = function(successCallback, errorCallback) {
-    this.file(function(filePointer) {
-        var writer = new FileWriter(filePointer);
-
-        if (writer.fileName === null || writer.fileName === "") {
-            errorCallback && errorCallback(new FileError(FileError.INVALID_STATE_ERR));
-        } else {
-            successCallback && successCallback(writer);
-        }
-    }, errorCallback);
-};
-
-/**
- * Returns a File that represents the current state of the file that this FileEntry represents.
- *
- * @param {Function} successCallback is called with the new File object
- * @param {Function} errorCallback is called with a FileError
- */
-FileEntry.prototype.file = function(successCallback, errorCallback) {
-    var win = successCallback && function(f) {
-        var file = new File(f.name, f.fullPath, f.type, f.lastModifiedDate, f.size);
-        successCallback(file);
-    };
-    var fail = errorCallback && function(code) {
-        errorCallback(new FileError(code));
-    };
-    exec(win, fail, "File", "getFileMetadata", [this.fullPath]);
-};
-
-
-module.exports = FileEntry;
-
-});
-
-// file: lib/common/plugin/FileError.js
-define("cordova/plugin/FileError", function(require, exports, module) {
-
-/**
- * FileError
- */
-function FileError(error) {
-  this.code = error || null;
-}
-
-// File error codes
-// Found in DOMException
-FileError.NOT_FOUND_ERR = 1;
-FileError.SECURITY_ERR = 2;
-FileError.ABORT_ERR = 3;
-
-// Added by File API specification
-FileError.NOT_READABLE_ERR = 4;
-FileError.ENCODING_ERR = 5;
-FileError.NO_MODIFICATION_ALLOWED_ERR = 6;
-FileError.INVALID_STATE_ERR = 7;
-FileError.SYNTAX_ERR = 8;
-FileError.INVALID_MODIFICATION_ERR = 9;
-FileError.QUOTA_EXCEEDED_ERR = 10;
-FileError.TYPE_MISMATCH_ERR = 11;
-FileError.PATH_EXISTS_ERR = 12;
-
-module.exports = FileError;
-
-});
-
-// file: lib/common/plugin/FileReader.js
-define("cordova/plugin/FileReader", function(require, exports, module) {
-
-var exec = require('cordova/exec'),
-    modulemapper = require('cordova/modulemapper'),
-    utils = require('cordova/utils'),
-    File = require('cordova/plugin/File'),
-    FileError = require('cordova/plugin/FileError'),
-    ProgressEvent = require('cordova/plugin/ProgressEvent'),
-    origFileReader = modulemapper.getOriginalSymbol(this, 'FileReader');
-
-/**
- * This class reads the mobile device file system.
- *
- * For Android:
- *      The root directory is the root of the file system.
- *      To read from the SD card, the file name is "sdcard/my_file.txt"
- * @constructor
- */
-var FileReader = function() {
-    this._readyState = 0;
-    this._error = null;
-    this._result = null;
-    this._fileName = '';
-    this._realReader = origFileReader ? new origFileReader() : {};
-};
-
-// States
-FileReader.EMPTY = 0;
-FileReader.LOADING = 1;
-FileReader.DONE = 2;
-
-utils.defineGetter(FileReader.prototype, 'readyState', function() {
-    return this._fileName ? this._readyState : this._realReader.readyState;
-});
-
-utils.defineGetter(FileReader.prototype, 'error', function() {
-    return this._fileName ? this._error: this._realReader.error;
-});
-
-utils.defineGetter(FileReader.prototype, 'result', function() {
-    return this._fileName ? this._result: this._realReader.result;
-});
-
-function defineEvent(eventName) {
-    utils.defineGetterSetter(FileReader.prototype, eventName, function() {
-        return this._realReader[eventName] || null;
-    }, function(value) {
-        this._realReader[eventName] = value;
-    });
-}
-defineEvent('onloadstart');    // When the read starts.
-defineEvent('onprogress');     // While reading (and decoding) file or fileBlob data, and reporting partial file data (progress.loaded/progress.total)
-defineEvent('onload');         // When the read has successfully completed.
-defineEvent('onerror');        // When the read has failed (see errors).
-defineEvent('onloadend');      // When the request has completed (either in success or failure).
-defineEvent('onabort');        // When the read has been aborted. For instance, by invoking the abort() method.
-
-function initRead(reader, file) {
-    // Already loading something
-    if (reader.readyState == FileReader.LOADING) {
-      throw new FileError(FileError.INVALID_STATE_ERR);
-    }
-
-    reader._result = null;
-    reader._error = null;
-    reader._readyState = FileReader.LOADING;
-
-    if (typeof file.fullPath == 'string') {
-        reader._fileName = file.fullPath;
-    } else {
-        reader._fileName = '';
-        return true;
-    }
-
-    reader.onloadstart && reader.onloadstart(new ProgressEvent("loadstart", {target:reader}));
-}
-
-/**
- * Abort reading file.
- */
-FileReader.prototype.abort = function() {
-    if (origFileReader && !this._fileName) {
-        return this._realReader.abort();
-    }
-    this._result = null;
-
-    if (this._readyState == FileReader.DONE || this._readyState == FileReader.EMPTY) {
-      return;
-    }
-
-    this._readyState = FileReader.DONE;
-
-    // If abort callback
-    if (typeof this.onabort === 'function') {
-        this.onabort(new ProgressEvent('abort', {target:this}));
-    }
-    // If load end callback
-    if (typeof this.onloadend === 'function') {
-        this.onloadend(new ProgressEvent('loadend', {target:this}));
-    }
-};
-
-/**
- * Read text file.
- *
- * @param file          {File} File object containing file properties
- * @param encoding      [Optional] (see http://www.iana.org/assignments/character-sets)
- */
-FileReader.prototype.readAsText = function(file, encoding) {
-    if (initRead(this, file)) {
-        return this._realReader.readAsText(file, encoding);
-    }
-
-    // Default encoding is UTF-8
-    var enc = encoding ? encoding : "UTF-8";
-    var me = this;
-    var execArgs = [this._fileName, enc, file.start, file.end];
-
-    // Read file
-    exec(
-        // Success callback
-        function(r) {
-            // If DONE (cancelled), then don't do anything
-            if (me._readyState === FileReader.DONE) {
-                return;
-            }
-
-            // Save result
-            me._result = r;
-
-            // If onload callback
-            if (typeof me.onload === "function") {
-                me.onload(new ProgressEvent("load", {target:me}));
-            }
-
-            // DONE state
-            me._readyState = FileReader.DONE;
-
-            // If onloadend callback
-            if (typeof me.onloadend === "function") {
-                me.onloadend(new ProgressEvent("loadend", {target:me}));
-            }
-        },
-        // Error callback
-        function(e) {
-            // If DONE (cancelled), then don't do anything
-            if (me._readyState === FileReader.DONE) {
-                return;
-            }
-
-            // DONE state
-            me._readyState = FileReader.DONE;
-
-            // null result
-            me._result = null;
-
-            // Save error
-            me._error = new FileError(e);
-
-            // If onerror callback
-            if (typeof me.onerror === "function") {
-                me.onerror(new ProgressEvent("error", {target:me}));
-            }
-
-            // If onloadend callback
-            if (typeof me.onloadend === "function") {
-                me.onloadend(new ProgressEvent("loadend", {target:me}));
-            }
-        }, "File", "readAsText", execArgs);
-};
-
-
-/**
- * Read file and return data as a base64 encoded data url.
- * A data url is of the form:
- *      data:[<mediatype>][;base64],<data>
- *
- * @param file          {File} File object containing file properties
- */
-FileReader.prototype.readAsDataURL = function(file) {
-    if (initRead(this, file)) {
-        return this._realReader.readAsDataURL(file);
-    }
-
-    var me = this;
-    var execArgs = [this._fileName, file.start, file.end];
-
-    // Read file
-    exec(
-        // Success callback
-        function(r) {
-            // If DONE (cancelled), then don't do anything
-            if (me._readyState === FileReader.DONE) {
-                return;
-            }
-
-            // DONE state
-            me._readyState = FileReader.DONE;
-
-            // Save result
-            me._result = r;
-
-            // If onload callback
-            if (typeof me.onload === "function") {
-                me.onload(new ProgressEvent("load", {target:me}));
-            }
-
-            // If onloadend callback
-            if (typeof me.onloadend === "function") {
-                me.onloadend(new ProgressEvent("loadend", {target:me}));
-            }
-        },
-        // Error callback
-        function(e) {
-            // If DONE (cancelled), then don't do anything
-            if (me._readyState === FileReader.DONE) {
-                return;
-            }
-
-            // DONE state
-            me._readyState = FileReader.DONE;
-
-            me._result = null;
-
-            // Save error
-            me._error = new FileError(e);
-
-            // If onerror callback
-            if (typeof me.onerror === "function") {
-                me.onerror(new ProgressEvent("error", {target:me}));
-            }
-
-            // If onloadend callback
-            if (typeof me.onloadend === "function") {
-                me.onloadend(new ProgressEvent("loadend", {target:me}));
-            }
-        }, "File", "readAsDataURL", execArgs);
-};
-
-/**
- * Read file and return data as a binary data.
- *
- * @param file          {File} File object containing file properties
- */
-FileReader.prototype.readAsBinaryString = function(file) {
-    if (initRead(this, file)) {
-        return this._realReader.readAsBinaryString(file);
-    }
-
-    var me = this;
-    var execArgs = [this._fileName, file.start, file.end];
-
-    // Read file
-    exec(
-        // Success callback
-        function(r) {
-            // If DONE (cancelled), then don't do anything
-            if (me._readyState === FileReader.DONE) {
-                return;
-            }
-
-            // DONE state
-            me._readyState = FileReader.DONE;
-
-            me._result = r;
-
-            // If onload callback
-            if (typeof me.onload === "function") {
-                me.onload(new ProgressEvent("load", {target:me}));
-            }
-
-            // If onloadend callback
-            if (typeof me.onloadend === "function") {
-                me.onloadend(new ProgressEvent("loadend", {target:me}));
-            }
-        },
-        // Error callback
-        function(e) {
-            // If DONE (cancelled), then don't do anything
-            if (me._readyState === FileReader.DONE) {
-                return;
-            }
-
-            // DONE state
-            me._readyState = FileReader.DONE;
-
-            me._result = null;
-
-            // Save error
-            me._error = new FileError(e);
-
-            // If onerror callback
-            if (typeof me.onerror === "function") {
-                me.onerror(new ProgressEvent("error", {target:me}));
-            }
-
-            // If onloadend callback
-            if (typeof me.onloadend === "function") {
-                me.onloadend(new ProgressEvent("loadend", {target:me}));
-            }
-        }, "File", "readAsBinaryString", execArgs);
-};
-
-/**
- * Read file and return data as a binary data.
- *
- * @param file          {File} File object containing file properties
- */
-FileReader.prototype.readAsArrayBuffer = function(file) {
-    if (initRead(this, file)) {
-        return this._realReader.readAsArrayBuffer(file);
-    }
-
-    var me = this;
-    var execArgs = [this._fileName, file.start, file.end];
-
-    // Read file
-    exec(
-        // Success callback
-        function(r) {
-            // If DONE (cancelled), then don't do anything
-            if (me._readyState === FileReader.DONE) {
-                return;
-            }
-
-            // DONE state
-            me._readyState = FileReader.DONE;
-
-            me._result = r;
-
-            // If onload callback
-            if (typeof me.onload === "function") {
-                me.onload(new ProgressEvent("load", {target:me}));
-            }
-
-            // If onloadend callback
-            if (typeof me.onloadend === "function") {
-                me.onloadend(new ProgressEvent("loadend", {target:me}));
-            }
-        },
-        // Error callback
-        function(e) {
-            // If DONE (cancelled), then don't do anything
-            if (me._readyState === FileReader.DONE) {
-                return;
-            }
-
-            // DONE state
-            me._readyState = FileReader.DONE;
-
-            me._result = null;
-
-            // Save error
-            me._error = new FileError(e);
-
-            // If onerror callback
-            if (typeof me.onerror === "function") {
-                me.onerror(new ProgressEvent("error", {target:me}));
-            }
-
-            // If onloadend callback
-            if (typeof me.onloadend === "function") {
-                me.onloadend(new ProgressEvent("loadend", {target:me}));
-            }
-        }, "File", "readAsArrayBuffer", execArgs);
-};
-
-module.exports = FileReader;
-
-});
-
-// file: lib/common/plugin/FileSystem.js
-define("cordova/plugin/FileSystem", function(require, exports, module) {
-
-var DirectoryEntry = require('cordova/plugin/DirectoryEntry');
-
-/**
- * An interface representing a file system
- *
- * @constructor
- * {DOMString} name the unique name of the file system (readonly)
- * {DirectoryEntry} root directory of the file system (readonly)
- */
-var FileSystem = function(name, root) {
-    this.name = name || null;
-    if (root) {
-        this.root = new DirectoryEntry(root.name, root.fullPath);
-    }
-};
-
-module.exports = FileSystem;
-
-});
-
-// file: lib/common/plugin/FileTransfer.js
-define("cordova/plugin/FileTransfer", function(require, exports, module) {
-
-var argscheck = require('cordova/argscheck'),
-    exec = require('cordova/exec'),
-    FileTransferError = require('cordova/plugin/FileTransferError'),
-    ProgressEvent = require('cordova/plugin/ProgressEvent');
-
-function newProgressEvent(result) {
-    var pe = new ProgressEvent();
-    pe.lengthComputable = result.lengthComputable;
-    pe.loaded = result.loaded;
-    pe.total = result.total;
-    return pe;
-}
-
-function getBasicAuthHeader(urlString) {
-    var header =  null;
-
-    if (window.btoa) {
-        // parse the url using the Location object
-        var url = document.createElement('a');
-        url.href = urlString;
-
-        var credentials = null;
-        var protocol = url.protocol + "//";
-        var origin = protocol + url.host;
-
-        // check whether there are the username:password credentials in the url
-        if (url.href.indexOf(origin) !== 0) { // credentials found
-            var atIndex = url.href.indexOf("@");
-            credentials = url.href.substring(protocol.length, atIndex);
-        }
-
-        if (credentials) {
-            var authHeader = "Authorization";
-            var authHeaderValue = "Basic " + window.btoa(credentials);
-
-            header = {
-                name : authHeader,
-                value : authHeaderValue
-            };
-        }
-    }
-
-    return header;
-}
-
-var idCounter = 0;
-
-/**
- * FileTransfer uploads a file to a remote server.
- * @constructor
- */
-var FileTransfer = function() {
-    this._id = ++idCounter;
-    this.onprogress = null; // optional callback
-};
-
-/**
-* Given an absolute file path, uploads a file on the device to a remote server
-* using a multipart HTTP request.
-* @param filePath {String}           Full path of the file on the device
-* @param server {String}             URL of the server to receive the file
-* @param successCallback (Function}  Callback to be invoked when upload has completed
-* @param errorCallback {Function}    Callback to be invoked upon error
-* @param options {FileUploadOptions} Optional parameters such as file name and mimetype
-* @param trustAllHosts {Boolean} Optional trust all hosts (e.g. for self-signed certs), defaults to false
-*/
-FileTransfer.prototype.upload = function(filePath, server, successCallback, errorCallback, options, trustAllHosts) {
-    argscheck.checkArgs('ssFFO*', 'FileTransfer.upload', arguments);
-    // check for options
-    var fileKey = null;
-    var fileName = null;
-    var mimeType = null;
-    var params = null;
-    var chunkedMode = true;
-    var headers = null;
-    var httpMethod = null;
-    var basicAuthHeader = getBasicAuthHeader(server);
-    if (basicAuthHeader) {
-        options = options || {};
-        options.headers = options.headers || {};
-        options.headers[basicAuthHeader.name] = basicAuthHeader.value;
-    }
-
-    if (options) {
-        fileKey = options.fileKey;
-        fileName = options.fileName;
-        mimeType = options.mimeType;
-        headers = options.headers;
-        httpMethod = options.httpMethod || "POST";
-        if (httpMethod.toUpperCase() == "PUT"){
-            httpMethod = "PUT";
-        } else {
-            httpMethod = "POST";
-        }
-        if (options.chunkedMode !== null || typeof options.chunkedMode != "undefined") {
-            chunkedMode = options.chunkedMode;
-        }
-        if (options.params) {
-            params = options.params;
-        }
-        else {
-            params = {};
-        }
-    }
-
-    var fail = errorCallback && function(e) {
-        var error = new FileTransferError(e.code, e.source, e.target, e.http_status, e.body);
-        errorCallback(error);
-    };
-
-    var self = this;
-    var win = function(result) {
-        if (typeof result.lengthComputable != "undefined") {
-            if (self.onprogress) {
-                self.onprogress(newProgressEvent(result));
-            }
-        } else {
-            successCallback && successCallback(result);
-        }
-    };
-    exec(win, fail, 'FileTransfer', 'upload', [filePath, server, fileKey, fileName, mimeType, params, trustAllHosts, chunkedMode, headers, this._id, httpMethod]);
-};
-
-/**
- * Downloads a file form a given URL and saves it to the specified directory.
- * @param source {String}          URL of the server to receive the file
- * @param target {String}         Full path of the file on the device
- * @param successCallback (Function}  Callback to be invoked when upload has completed
- * @param errorCallback {Function}    Callback to be invoked upon error
- * @param trustAllHosts {Boolean} Optional trust all hosts (e.g. for self-signed certs), defaults to false
- * @param options {FileDownloadOptions} Optional parameters such as headers
- */
-FileTransfer.prototype.download = function(source, target, successCallback, errorCallback, trustAllHosts, options) {
-    argscheck.checkArgs('ssFF*', 'FileTransfer.download', arguments);
-    var self = this;
-
-    var basicAuthHeader = getBasicAuthHeader(source);
-    if (basicAuthHeader) {
-        options = options || {};
-        options.headers = options.headers || {};
-        options.headers[basicAuthHeader.name] = basicAuthHeader.value;
-    }
-
-    var headers = null;
-    if (options) {
-        headers = options.headers || null;
-    }
-
-    var win = function(result) {
-        if (typeof result.lengthComputable != "undefined") {
-            if (self.onprogress) {
-                return self.onprogress(newProgressEvent(result));
-            }
-        } else if (successCallback) {
-            var entry = null;
-            if (result.isDirectory) {
-                entry = new (require('cordova/plugin/DirectoryEntry'))();
-            }
-            else if (result.isFile) {
-                entry = new (require('cordova/plugin/FileEntry'))();
-            }
-            entry.isDirectory = result.isDirectory;
-            entry.isFile = result.isFile;
-            entry.name = result.name;
-            entry.fullPath = result.fullPath;
-            successCallback(entry);
-        }
-    };
-
-    var fail = errorCallback && function(e) {
-        var error = new FileTransferError(e.code, e.source, e.target, e.http_status, e.body);
-        errorCallback(error);
-    };
-
-    exec(win, fail, 'FileTransfer', 'download', [source, target, trustAllHosts, this._id, headers]);
-};
-
-/**
- * Aborts the ongoing file transfer on this object. The original error
- * callback for the file transfer will be called if necessary.
- */
-FileTransfer.prototype.abort = function() {
-    exec(null, null, 'FileTransfer', 'abort', [this._id]);
-};
-
-module.exports = FileTransfer;
-
-});
-
-// file: lib/common/plugin/FileTransferError.js
-define("cordova/plugin/FileTransferError", function(require, exports, module) {
-
-/**
- * FileTransferError
- * @constructor
- */
-var FileTransferError = function(code, source, target, status, body) {
-    this.code = code || null;
-    this.source = source || null;
-    this.target = target || null;
-    this.http_status = status || null;
-    this.body = body || null;
-};
-
-FileTransferError.FILE_NOT_FOUND_ERR = 1;
-FileTransferError.INVALID_URL_ERR = 2;
-FileTransferError.CONNECTION_ERR = 3;
-FileTransferError.ABORT_ERR = 4;
-
-module.exports = FileTransferError;
-
-});
-
-// file: lib/common/plugin/FileUploadOptions.js
-define("cordova/plugin/FileUploadOptions", function(require, exports, module) {
-
-/**
- * Options to customize the HTTP request used to upload files.
- * @constructor
- * @param fileKey {String}   Name of file request parameter.
- * @param fileName {String}  Filename to be used by the server. Defaults to image.jpg.
- * @param mimeType {String}  Mimetype of the uploaded file. Defaults to image/jpeg.
- * @param params {Object}    Object with key: value params to send to the server.
- * @param headers {Object}   Keys are header names, values are header values. Multiple
- *                           headers of the same name are not supported.
- */
-var FileUploadOptions = function(fileKey, fileName, mimeType, params, headers, httpMethod) {
-    this.fileKey = fileKey || null;
-    this.fileName = fileName || null;
-    this.mimeType = mimeType || null;
-    this.params = params || null;
-    this.headers = headers || null;
-    this.httpMethod = httpMethod || null;
-};
-
-module.exports = FileUploadOptions;
-
-});
-
-// file: lib/common/plugin/FileUploadResult.js
-define("cordova/plugin/FileUploadResult", function(require, exports, module) {
-
-/**
- * FileUploadResult
- * @constructor
- */
-var FileUploadResult = function() {
-    this.bytesSent = 0;
-    this.responseCode = null;
-    this.response = null;
-};
-
-module.exports = FileUploadResult;
-
-});
-
-// file: lib/common/plugin/FileWriter.js
-define("cordova/plugin/FileWriter", function(require, exports, module) {
-
-var exec = require('cordova/exec'),
-    FileError = require('cordova/plugin/FileError'),
-    ProgressEvent = require('cordova/plugin/ProgressEvent');
-
-/**
- * This class writes to the mobile device file system.
- *
- * For Android:
- *      The root directory is the root of the file system.
- *      To write to the SD card, the file name is "sdcard/my_file.txt"
- *
- * @constructor
- * @param file {File} File object containing file properties
- * @param append if true write to the end of the file, otherwise overwrite the file
- */
-var FileWriter = function(file) {
-    this.fileName = "";
-    this.length = 0;
-    if (file) {
-        this.fileName = file.fullPath || file;
-        this.length = file.size || 0;
-    }
-    // default is to write at the beginning of the file
-    this.position = 0;
-
-    this.readyState = 0; // EMPTY
-
-    this.result = null;
-
-    // Error
-    this.error = null;
-
-    // Event handlers
-    this.onwritestart = null;   // When writing starts
-    this.onprogress = null;     // While writing the file, and reporting partial file data
-    this.onwrite = null;        // When the write has successfully completed.
-    this.onwriteend = null;     // When the request has completed (either in success or failure).
-    this.onabort = null;        // When the write has been aborted. For instance, by invoking the abort() method.
-    this.onerror = null;        // When the write has failed (see errors).
-};
-
-// States
-FileWriter.INIT = 0;
-FileWriter.WRITING = 1;
-FileWriter.DONE = 2;
-
-/**
- * Abort writing file.
- */
-FileWriter.prototype.abort = function() {
-    // check for invalid state
-    if (this.readyState === FileWriter.DONE || this.readyState === FileWriter.INIT) {
-        throw new FileError(FileError.INVALID_STATE_ERR);
-    }
-
-    // set error
-    this.error = new FileError(FileError.ABORT_ERR);
-
-    this.readyState = FileWriter.DONE;
-
-    // If abort callback
-    if (typeof this.onabort === "function") {
-        this.onabort(new ProgressEvent("abort", {"target":this}));
-    }
-
-    // If write end callback
-    if (typeof this.onwriteend === "function") {
-        this.onwriteend(new ProgressEvent("writeend", {"target":this}));
-    }
-};
-
-/**
- * Writes data to the file
- *
- * @param data text or blob to be written
- */
-FileWriter.prototype.write = function(data) {
-
-    var isBinary = false;
-
-    // If we don't have Blob or ArrayBuffer support, don't bother.
-    if (typeof window.Blob !== 'undefined' && typeof window.ArrayBuffer !== 'undefined') {
-
-        // Check to see if the incoming data is a blob
-        if (data instanceof Blob) {
-            var that=this;
-            var fileReader = new FileReader();
-            fileReader.onload = function() {
-                // Call this method again, with the arraybuffer as argument
-                FileWriter.prototype.write.call(that, this.result);
-            };
-            fileReader.readAsArrayBuffer(data);
-            return;
-        }
-
-        // Mark data type for safer transport over the binary bridge
-        isBinary = (data instanceof ArrayBuffer);
-    }
-
-    // Throw an exception if we are already writing a file
-    if (this.readyState === FileWriter.WRITING) {
-        throw new FileError(FileError.INVALID_STATE_ERR);
-    }
-
-    // WRITING state
-    this.readyState = FileWriter.WRITING;
-
-    var me = this;
-
-    // If onwritestart callback
-    if (typeof me.onwritestart === "function") {
-        me.onwritestart(new ProgressEvent("writestart", {"target":me}));
-    }
-
-    // Write file
-    exec(
-        // Success callback
-        function(r) {
-            // If DONE (cancelled), then don't do anything
-            if (me.readyState === FileWriter.DONE) {
-                return;
-            }
-
-            // position always increases by bytes written because file would be extended
-            me.position += r;
-            // The length of the file is now where we are done writing.
-
-            me.length = me.position;
-
-            // DONE state
-            me.readyState = FileWriter.DONE;
-
-            // If onwrite callback
-            if (typeof me.onwrite === "function") {
-                me.onwrite(new ProgressEvent("write", {"target":me}));
-            }
-
-            // If onwriteend callback
-            if (typeof me.onwriteend === "function") {
-                me.onwriteend(new ProgressEvent("writeend", {"target":me}));
-            }
-        },
-        // Error callback
-        function(e) {
-            // If DONE (cancelled), then don't do anything
-            if (me.readyState === FileWriter.DONE) {
-                return;
-            }
-
-            // DONE state
-            me.readyState = FileWriter.DONE;
-
-            // Save error
-            me.error = new FileError(e);
-
-            // If onerror callback
-            if (typeof me.onerror === "function") {
-                me.onerror(new ProgressEvent("error", {"target":me}));
-            }
-
-            // If onwriteend callback
-            if (typeof me.onwriteend === "function") {
-                me.onwriteend(new ProgressEvent("writeend", {"target":me}));
-            }
-        }, "File", "write", [this.fileName, data, this.position, isBinary]);
-};
-
-/**
- * Moves the file pointer to the location specified.
- *
- * If the offset is a negative number the position of the file
- * pointer is rewound.  If the offset is greater than the file
- * size the position is set to the end of the file.
- *
- * @param offset is the location to move the file pointer to.
- */
-FileWriter.prototype.seek = function(offset) {
-    // Throw an exception if we are already writing a file
-    if (this.readyState === FileWriter.WRITING) {
-        throw new FileError(FileError.INVALID_STATE_ERR);
-    }
-
-    if (!offset && offset !== 0) {
-        return;
-    }
-
-    // See back from end of file.
-    if (offset < 0) {
-        this.position = Math.max(offset + this.length, 0);
-    }
-    // Offset is bigger than file size so set position
-    // to the end of the file.
-    else if (offset > this.length) {
-        this.position = this.length;
-    }
-    // Offset is between 0 and file size so set the position
-    // to start writing.
-    else {
-        this.position = offset;
-    }
-};
-
-/**
- * Truncates the file to the size specified.
- *
- * @param size to chop the file at.
- */
-FileWriter.prototype.truncate = function(size) {
-    // Throw an exception if we are already writing a file
-    if (this.readyState === FileWriter.WRITING) {
-        throw new FileError(FileError.INVALID_STATE_ERR);
-    }
-
-    // WRITING state
-    this.readyState = FileWriter.WRITING;
-
-    var me = this;
-
-    // If onwritestart callback
-    if (typeof me.onwritestart === "function") {
-        me.onwritestart(new ProgressEvent("writestart", {"target":this}));
-    }
-
-    // Write file
-    exec(
-        // Success callback
-        function(r) {
-            // If DONE (cancelled), then don't do anything
-            if (me.readyState === FileWriter.DONE) {
-                return;
-            }
-
-            // DONE state
-            me.readyState = FileWriter.DONE;
-
-            // Update the length of the file
-            me.length = r;
-            me.position = Math.min(me.position, r);
-
-            // If onwrite callback
-            if (typeof me.onwrite === "function") {
-                me.onwrite(new ProgressEvent("write", {"target":me}));
-            }
-
-            // If onwriteend callback
-            if (typeof me.onwriteend === "function") {
-                me.onwriteend(new ProgressEvent("writeend", {"target":me}));
-            }
-        },
-        // Error callback
-        function(e) {
-            // If DONE (cancelled), then don't do anything
-            if (me.readyState === FileWriter.DONE) {
-                return;
-            }
-
-            // DONE state
-            me.readyState = FileWriter.DONE;
-
-            // Save error
-            me.error = new FileError(e);
-
-            // If onerror callback
-            if (typeof me.onerror === "function") {
-                me.onerror(new ProgressEvent("error", {"target":me}));
-            }
-
-            // If onwriteend callback
-            if (typeof me.onwriteend === "function") {
-                me.onwriteend(new ProgressEvent("writeend", {"target":me}));
-            }
-        }, "File", "truncate", [this.fileName, size]);
-};
-
-module.exports = FileWriter;
-
-});
-
-// file: lib/common/plugin/Flags.js
-define("cordova/plugin/Flags", function(require, exports, module) {
-
-/**
- * Supplies arguments to methods that lookup or create files and directories.
- *
- * @param create
- *            {boolean} file or directory if it doesn't exist
- * @param exclusive
- *            {boolean} used with create; if true the command will fail if
- *            target path exists
- */
-function Flags(create, exclusive) {
-    this.create = create || false;
-    this.exclusive = exclusive || false;
-}
-
-module.exports = Flags;
-
-});
-
-// file: lib/common/plugin/GlobalizationError.js
-define("cordova/plugin/GlobalizationError", function(require, exports, module) {
-
-
-/**
- * Globalization error object
- *
- * @constructor
- * @param code
- * @param message
- */
-var GlobalizationError = function(code, message) {
-    this.code = code || null;
-    this.message = message || '';
-};
-
-// Globalization error codes
-GlobalizationError.UNKNOWN_ERROR = 0;
-GlobalizationError.FORMATTING_ERROR = 1;
-GlobalizationError.PARSING_ERROR = 2;
-GlobalizationError.PATTERN_ERROR = 3;
-
-module.exports = GlobalizationError;
-
-});
-
-// file: lib/common/plugin/InAppBrowser.js
-define("cordova/plugin/InAppBrowser", function(require, exports, module) {
-
-var exec = require('cordova/exec');
-var channel = require('cordova/channel');
-var modulemapper = require('cordova/modulemapper');
-
-function InAppBrowser() {
-   this.channels = {
-        'loadstart': channel.create('loadstart'),
-        'loadstop' : channel.create('loadstop'),
-        'loaderror' : channel.create('loaderror'),
-        'exit' : channel.create('exit')
-   };
-}
-
-InAppBrowser.prototype = {
-    _eventHandler: function (event) {
-        if (event.type in this.channels) {
-            this.channels[event.type].fire(event);
-        }
-    },
-    close: function (eventname) {
-        exec(null, null, "InAppBrowser", "close", []);
-    },
-    show: function (eventname) {
-      exec(null, null, "InAppBrowser", "show", []);
-    },
-    addEventListener: function (eventname,f) {
-        if (eventname in this.channels) {
-            this.channels[eventname].subscribe(f);
-        }
-    },
-    removeEventListener: function(eventname, f) {
-        if (eventname in this.channels) {
-            this.channels[eventname].unsubscribe(f);
-        }
-    },
-
-    executeScript: function(injectDetails, cb) {
-        if (injectDetails.code) {
-            exec(cb, null, "InAppBrowser", "injectScriptCode", [injectDetails.code, !!cb]);
-        } else if (injectDetails.file) {
-            exec(cb, null, "InAppBrowser", "injectScriptFile", [injectDetails.file, !!cb]);
-        } else {
-            throw new Error('executeScript requires exactly one of code or file to be specified');
-        }
-    },
-
-    insertCSS: function(injectDetails, cb) {
-        if (injectDetails.code) {
-            exec(cb, null, "InAppBrowser", "injectStyleCode", [injectDetails.code, !!cb]);
-        } else if (injectDetails.file) {
-            exec(cb, null, "InAppBrowser", "injectStyleFile", [injectDetails.file, !!cb]);
-        } else {
-            throw new Error('insertCSS requires exactly one of code or file to be specified');
-        }
-    }
-};
-
-module.exports = function(strUrl, strWindowName, strWindowFeatures) {
-    var iab = new InAppBrowser();
-    var cb = function(eventname) {
-       iab._eventHandler(eventname);
-    };
-
-    // Don't catch calls that write to existing frames (e.g. named iframes).
-    if (window.frames && window.frames[strWindowName]) {
-        var origOpenFunc = modulemapper.getOriginalSymbol(window, 'open');
-        return origOpenFunc.apply(window, arguments);
-    }
-
-    exec(cb, cb, "InAppBrowser", "open", [strUrl, strWindowName, strWindowFeatures]);
-    return iab;
-};
-
-
-});
-
-// file: lib/common/plugin/LocalFileSystem.js
-define("cordova/plugin/LocalFileSystem", function(require, exports, module) {
-
-var exec = require('cordova/exec');
-
-/**
- * Represents a local file system.
- */
-var LocalFileSystem = function() {
-
-};
-
-LocalFileSystem.TEMPORARY = 0; //temporary, with no guarantee of persistence
-LocalFileSystem.PERSISTENT = 1; //persistent
-
-module.exports = LocalFileSystem;
-
-});
-
-// file: lib/common/plugin/Media.js
-define("cordova/plugin/Media", function(require, exports, module) {
-
-var argscheck = require('cordova/argscheck'),
-    utils = require('cordova/utils'),
-    exec = require('cordova/exec');
-
-var mediaObjects = {};
-
-/**
- * This class provides access to the device media, interfaces to both sound and video
- *
- * @constructor
- * @param src                   The file name or url to play
- * @param successCallback       The callback to be called when the file is done playing or recording.
- *                                  successCallback()
- * @param errorCallback         The callback to be called if there is an error.
- *                                  errorCallback(int errorCode) - OPTIONAL
- * @param statusCallback        The callback to be called when media status has changed.
- *                                  statusCallback(int statusCode) - OPTIONAL
- */
-var Media = function(src, successCallback, errorCallback, statusCallback) {
-    argscheck.checkArgs('SFFF', 'Media', arguments);
-    this.id = utils.createUUID();
-    mediaObjects[this.id] = this;
-    this.src = src;
-    this.successCallback = successCallback;
-    this.errorCallback = errorCallback;
-    this.statusCallback = statusCallback;
-    this._duration = -1;
-    this._position = -1;
-    exec(null, this.errorCallback, "Media", "create", [this.id, this.src]);
-};
-
-// Media messages
-Media.MEDIA_STATE = 1;
-Media.MEDIA_DURATION = 2;
-Media.MEDIA_POSITION = 3;
-Media.MEDIA_ERROR = 9;
-
-// Media states
-Media.MEDIA_NONE = 0;
-Media.MEDIA_STARTING = 1;
-Media.MEDIA_RUNNING = 2;
-Media.MEDIA_PAUSED = 3;
-Media.MEDIA_STOPPED = 4;
-Media.MEDIA_MSG = ["None", "Starting", "Running", "Paused", "Stopped"];
-
-// "static" function to return existing objs.
-Media.get = function(id) {
-    return mediaObjects[id];
-};
-
-/**
- * Start or resume playing audio file.
- */
-Media.prototype.play = function(options) {
-    exec(null, null, "Media", "startPlayingAudio", [this.id, this.src, options]);
-};
-
-/**
- * Stop playing audio file.
- */
-Media.prototype.stop = function() {
-    var me = this;
-    exec(function() {
-        me._position = 0;
-    }, this.errorCallback, "Media", "stopPlayingAudio", [this.id]);
-};
-
-/**
- * Seek or jump to a new time in the track..
- */
-Media.prototype.seekTo = function(milliseconds) {
-    var me = this;
-    exec(function(p) {
-        me._position = p;
-    }, this.errorCallback, "Media", "seekToAudio", [this.id, milliseconds]);
-};
-
-/**
- * Pause playing audio file.
- */
-Media.prototype.pause = function() {
-    exec(null, this.errorCallback, "Media", "pausePlayingAudio", [this.id]);
-};
-
-/**
- * Get duration of an audio file.
- * The duration is only set for audio that is playing, paused or stopped.
- *
- * @return      duration or -1 if not known.
- */
-Media.prototype.getDuration = function() {
-    return this._duration;
-};
-
-/**
- * Get position of audio.
- */
-Media.prototype.getCurrentPosition = function(success, fail) {
-    var me = this;
-    exec(function(p) {
-        me._position = p;
-        success(p);
-    }, fail, "Media", "getCurrentPositionAudio", [this.id]);
-};
-
-/**
- * Start recording audio file.
- */
-Media.prototype.startRecord = function() {
-    exec(null, this.errorCallback, "Media", "startRecordingAudio", [this.id, this.src]);
-};
-
-/**
- * Stop recording audio file.
- */
-Media.prototype.stopRecord = function() {
-    exec(null, this.errorCallback, "Media", "stopRecordingAudio", [this.id]);
-};
-
-/**
- * Release the resources.
- */
-Media.prototype.release = function() {
-    exec(null, this.errorCallback, "Media", "release", [this.id]);
-};
-
-/**
- * Adjust the volume.
- */
-Media.prototype.setVolume = function(volume) {
-    exec(null, null, "Media", "setVolume", [this.id, volume]);
-};
-
-/**
- * Audio has status update.
- * PRIVATE
- *
- * @param id            The media object id (string)
- * @param msgType       The 'type' of update this is
- * @param value         Use of value is determined by the msgType
- */
-Media.onStatus = function(id, msgType, value) {
-
-    var media = mediaObjects[id];
-
-    if(media) {
-        switch(msgType) {
-            case Media.MEDIA_STATE :
-                media.statusCallback && media.statusCallback(value);
-                if(value == Media.MEDIA_STOPPED) {
-                    media.successCallback && media.successCallback();
-                }
-                break;
-            case Media.MEDIA_DURATION :
-                media._duration = value;
-                break;
-            case Media.MEDIA_ERROR :
-                media.errorCallback && media.errorCallback(value);
-                break;
-            case Media.MEDIA_POSITION :
-                media._position = Number(value);
-                break;
-            default :
-                console.error && console.error("Unhandled Media.onStatus :: " + msgType);
-                break;
-        }
-    }
-    else {
-         console.error && console.error("Received Media.onStatus callback for unknown media :: " + id);
-    }
-
-};
-
-module.exports = Media;
-
-});
-
-// file: lib/common/plugin/MediaError.js
-define("cordova/plugin/MediaError", function(require, exports, module) {
-
-/**
- * This class contains information about any Media errors.
-*/
-/*
- According to :: http://dev.w3.org/html5/spec-author-view/video.html#mediaerror
- We should never be creating these objects, we should just implement the interface
- which has 1 property for an instance, 'code'
-
- instead of doing :
-    errorCallbackFunction( new MediaError(3,'msg') );
-we should simply use a literal :
-    errorCallbackFunction( {'code':3} );
- */
-
- var _MediaError = window.MediaError;
-
-
-if(!_MediaError) {
-    window.MediaError = _MediaError = function(code, msg) {
-        this.code = (typeof code != 'undefined') ? code : null;
-        this.message = msg || ""; // message is NON-standard! do not use!
-    };
-}
-
-_MediaError.MEDIA_ERR_NONE_ACTIVE    = _MediaError.MEDIA_ERR_NONE_ACTIVE    || 0;
-_MediaError.MEDIA_ERR_ABORTED        = _MediaError.MEDIA_ERR_ABORTED        || 1;
-_MediaError.MEDIA_ERR_NETWORK        = _MediaError.MEDIA_ERR_NETWORK        || 2;
-_MediaError.MEDIA_ERR_DECODE         = _MediaError.MEDIA_ERR_DECODE         || 3;
-_MediaError.MEDIA_ERR_NONE_SUPPORTED = _MediaError.MEDIA_ERR_NONE_SUPPORTED || 4;
-// TODO: MediaError.MEDIA_ERR_NONE_SUPPORTED is legacy, the W3 spec now defines it as below.
-// as defined by http://dev.w3.org/html5/spec-author-view/video.html#error-codes
-_MediaError.MEDIA_ERR_SRC_NOT_SUPPORTED = _MediaError.MEDIA_ERR_SRC_NOT_SUPPORTED || 4;
-
-module.exports = _MediaError;
-
-});
-
-// file: lib/common/plugin/MediaFile.js
-define("cordova/plugin/MediaFile", function(require, exports, module) {
-
-var utils = require('cordova/utils'),
-    exec = require('cordova/exec'),
-    File = require('cordova/plugin/File'),
-    CaptureError = require('cordova/plugin/CaptureError');
-/**
- * Represents a single file.
- *
- * name {DOMString} name of the file, without path information
- * fullPath {DOMString} the full path of the file, including the name
- * type {DOMString} mime type
- * lastModifiedDate {Date} last modified date
- * size {Number} size of the file in bytes
- */
-var MediaFile = function(name, fullPath, type, lastModifiedDate, size){
-    MediaFile.__super__.constructor.apply(this, arguments);
-};
-
-utils.extend(MediaFile, File);
-
-/**
- * Request capture format data for a specific file and type
- *
- * @param {Function} successCB
- * @param {Function} errorCB
- */
-MediaFile.prototype.getFormatData = function(successCallback, errorCallback) {
-    if (typeof this.fullPath === "undefined" || this.fullPath === null) {
-        errorCallback(new CaptureError(CaptureError.CAPTURE_INVALID_ARGUMENT));
-    } else {
-        exec(successCallback, errorCallback, "Capture", "getFormatData", [this.fullPath, this.type]);
-    }
-};
-
-module.exports = MediaFile;
-
-});
-
-// file: lib/common/plugin/MediaFileData.js
-define("cordova/plugin/MediaFileData", function(require, exports, module) {
-
-/**
- * MediaFileData encapsulates format information of a media file.
- *
- * @param {DOMString} codecs
- * @param {long} bitrate
- * @param {long} height
- * @param {long} width
- * @param {float} duration
- */
-var MediaFileData = function(codecs, bitrate, height, width, duration){
-    this.codecs = codecs || null;
-    this.bitrate = bitrate || 0;
-    this.height = height || 0;
-    this.width = width || 0;
-    this.duration = duration || 0;
-};
-
-module.exports = MediaFileData;
-
-});
-
-// file: lib/common/plugin/Metadata.js
-define("cordova/plugin/Metadata", function(require, exports, module) {
-
-/**
- * Information about the state of the file or directory
- *
- * {Date} modificationTime (readonly)
- */
-var Metadata = function(time) {
-    this.modificationTime = (typeof time != 'undefined'?new Date(time):null);
-};
-
-module.exports = Metadata;
-
-});
-
-// file: lib/common/plugin/Position.js
-define("cordova/plugin/Position", function(require, exports, module) {
-
-var Coordinates = require('cordova/plugin/Coordinates');
-
-var Position = function(coords, timestamp) {
-    if (coords) {
-        this.coords = new Coordinates(coords.latitude, coords.longitude, coords.altitude, coords.accuracy, coords.heading, coords.velocity, coords.altitudeAccuracy);
-    } else {
-        this.coords = new Coordinates();
-    }
-    this.timestamp = (timestamp !== undefined) ? timestamp : new Date();
-};
-
-module.exports = Position;
-
-});
-
-// file: lib/common/plugin/PositionError.js
-define("cordova/plugin/PositionError", function(require, exports, module) {
-
-/**
- * Position error object
- *
- * @constructor
- * @param code
- * @param message
- */
-var PositionError = function(code, message) {
-    this.code = code || null;
-    this.message = message || '';
-};
-
-PositionError.PERMISSION_DENIED = 1;
-PositionError.POSITION_UNAVAILABLE = 2;
-PositionError.TIMEOUT = 3;
-
-module.exports = PositionError;
-
-});
-
-// file: lib/common/plugin/ProgressEvent.js
-define("cordova/plugin/ProgressEvent", function(require, exports, module) {
-
-// If ProgressEvent exists in global context, use it already, otherwise use our own polyfill
-// Feature test: See if we can instantiate a native ProgressEvent;
-// if so, use that approach,
-// otherwise fill-in with our own implementation.
-//
-// NOTE: right now we always fill in with our own. Down the road would be nice if we can use whatever is native in the webview.
-var ProgressEvent = (function() {
-    /*
-    var createEvent = function(data) {
-        var event = document.createEvent('Events');
-        event.initEvent('ProgressEvent', false, false);
-        if (data) {
-            for (var i in data) {
-                if (data.hasOwnProperty(i)) {
-                    event[i] = data[i];
-                }
-            }
-            if (data.target) {
-                // TODO: cannot call <some_custom_object>.dispatchEvent
-                // need to first figure out how to implement EventTarget
-            }
-        }
-        return event;
-    };
-    try {
-        var ev = createEvent({type:"abort",target:document});
-        return function ProgressEvent(type, data) {
-            data.type = type;
-            return createEvent(data);
-        };
-    } catch(e){
-    */
-        return function ProgressEvent(type, dict) {
-            this.type = type;
-            this.bubbles = false;
-            this.cancelBubble = false;
-            this.cancelable = false;
-            this.lengthComputable = false;
-            this.loaded = dict && dict.loaded ? dict.loaded : 0;
-            this.total = dict && dict.total ? dict.total : 0;
-            this.target = dict && dict.target ? dict.target : null;
-        };
-    //}
-})();
-
-module.exports = ProgressEvent;
-
-});
-
-// file: lib/common/plugin/accelerometer.js
-define("cordova/plugin/accelerometer", function(require, exports, module) {
-
-/**
- * This class provides access to device accelerometer data.
- * @constructor
- */
-var argscheck = require('cordova/argscheck'),
-    utils = require("cordova/utils"),
-    exec = require("cordova/exec"),
-    Acceleration = require('cordova/plugin/Acceleration');
-
-// Is the accel sensor running?
-var running = false;
-
-// Keeps reference to watchAcceleration calls.
-var timers = {};
-
-// Array of listeners; used to keep track of when we should call start and stop.
-var listeners = [];
-
-// Last returned acceleration object from native
-var accel = null;
-
-// Tells native to start.
-function start() {
-    exec(function(a) {
-        var tempListeners = listeners.slice(0);
-        accel = new Acceleration(a.x, a.y, a.z, a.timestamp);
-        for (var i = 0, l = tempListeners.length; i < l; i++) {
-            tempListeners[i].win(accel);
-        }
-    }, function(e) {
-        var tempListeners = listeners.slice(0);
-        for (var i = 0, l = tempListeners.length; i < l; i++) {
-            tempListeners[i].fail(e);
-        }
-    }, "Accelerometer", "start", []);
-    running = true;
-}
-
-// Tells native to stop.
-function stop() {
-    exec(null, null, "Accelerometer", "stop", []);
-    running = false;
-}
-
-// Adds a callback pair to the listeners array
-function createCallbackPair(win, fail) {
-    return {win:win, fail:fail};
-}
-
-// Removes a win/fail listener pair from the listeners array
-function removeListeners(l) {
-    var idx = listeners.indexOf(l);
-    if (idx > -1) {
-        listeners.splice(idx, 1);
-        if (listeners.length === 0) {
-            stop();
-        }
-    }
-}
-
-var accelerometer = {
-    /**
-     * Asynchronously acquires the current acceleration.
-     *
-     * @param {Function} successCallback    The function to call when the acceleration data is available
-     * @param {Function} errorCallback      The function to call when there is an error getting the acceleration data. (OPTIONAL)
-     * @param {AccelerationOptions} options The options for getting the accelerometer data such as timeout. (OPTIONAL)
-     */
-    getCurrentAcceleration: function(successCallback, errorCallback, options) {
-        argscheck.checkArgs('fFO', 'accelerometer.getCurrentAcceleration', arguments);
-
-        var p;
-        var win = function(a) {
-            removeListeners(p);
-            successCallback(a);
-        };
-        var fail = function(e) {
-            removeListeners(p);
-            errorCallback && errorCallback(e);
-        };
-
-        p = createCallbackPair(win, fail);
-        listeners.push(p);
-
-        if (!running) {
-            start();
-        }
-    },
-
-    /**
-     * Asynchronously acquires the acceleration repeatedly at a given interval.
-     *
-     * @param {Function} successCallback    The function to call each time the acceleration data is available
-     * @param {Function} errorCallback      The function to call when there is an error getting the acceleration data. (OPTIONAL)
-     * @param {AccelerationOptions} options The options for getting the accelerometer data such as timeout. (OPTIONAL)
-     * @return String                       The watch id that must be passed to #clearWatch to stop watching.
-     */
-    watchAcceleration: function(successCallback, errorCallback, options) {
-        argscheck.checkArgs('fFO', 'accelerometer.watchAcceleration', arguments);
-        // Default interval (10 sec)
-        var frequency = (options && options.frequency && typeof options.frequency == 'number') ? options.frequency : 10000;
-
-        // Keep reference to watch id, and report accel readings as often as defined in frequency
-        var id = utils.createUUID();
-
-        var p = createCallbackPair(function(){}, function(e) {
-            removeListeners(p);
-            errorCallback && errorCallback(e);
-        });
-        listeners.push(p);
-
-        timers[id] = {
-            timer:window.setInterval(function() {
-                if (accel) {
-                    successCallback(accel);
-                }
-            }, frequency),
-            listeners:p
-        };
-
-        if (running) {
-            // If we're already running then immediately invoke the success callback
-            // but only if we have retrieved a value, sample code does not check for null ...
-            if (accel) {
-                successCallback(accel);
-            }
-        } else {
-            start();
-        }
-
-        return id;
-    },
-
-    /**
-     * Clears the specified accelerometer watch.
-     *
-     * @param {String} id       The id of the watch returned from #watchAcceleration.
-     */
-    clearWatch: function(id) {
-        // Stop javascript timer & remove from timer list
-        if (id && timers[id]) {
-            window.clearInterval(timers[id].timer);
-            removeListeners(timers[id].listeners);
-            delete timers[id];
-        }
-    }
-};
-
-module.exports = accelerometer;
-
-});
-
-// file: lib/common/plugin/accelerometer/symbols.js
-define("cordova/plugin/accelerometer/symbols", function(require, exports, module) {
-
-
-var modulemapper = require('cordova/modulemapper');
-
-modulemapper.defaults('cordova/plugin/Acceleration', 'Acceleration');
-modulemapper.defaults('cordova/plugin/accelerometer', 'navigator.accelerometer');
-
-});
-
-// file: lib/android/plugin/android/app.js
-define("cordova/plugin/android/app", function(require, exports, module) {
-
-var exec = require('cordova/exec');
-
-module.exports = {
-  /**
-   * Clear the resource cache.
-   */
-  clearCache:function() {
-    exec(null, null, "App", "clearCache", []);
-  },
-
-  /**
-   * Load the url into the webview or into new browser instance.
-   *
-   * @param url           The URL to load
-   * @param props         Properties that can be passed in to the activity:
-   *      wait: int                           => wait msec before loading URL
-   *      loadingDialog: "Title,Message"      => display a native loading dialog
-   *      loadUrlTimeoutValue: int            => time in msec to wait before triggering a timeout error
-   *      clearHistory: boolean              => clear webview history (default=false)
-   *      openExternal: boolean              => open in a new browser (default=false)
-   *
-   * Example:
-   *      navigator.app.loadUrl("http://server/myapp/index.html", {wait:2000, loadingDialog:"Wait,Loading App", loadUrlTimeoutValue: 60000});
-   */
-  loadUrl:function(url, props) {
-    exec(null, null, "App", "loadUrl", [url, props]);
-  },
-
-  /**
-   * Cancel loadUrl that is waiting to be loaded.
-   */
-  cancelLoadUrl:function() {
-    exec(null, null, "App", "cancelLoadUrl", []);
-  },
-
-  /**
-   * Clear web history in this web view.
-   * Instead of BACK button loading the previous web page, it will exit the app.
-   */
-  clearHistory:function() {
-    exec(null, null, "App", "clearHistory", []);
-  },
-
-  /**
-   * Go to previous page displayed.
-   * This is the same as pressing the backbutton on Android device.
-   */
-  backHistory:function() {
-    exec(null, null, "App", "backHistory", []);
-  },
-
-  /**
-   * Override the default behavior of the Android back button.
-   * If overridden, when the back button is pressed, the "backKeyDown" JavaScript event will be fired.
-   *
-   * Note: The user should not have to call this method.  Instead, when the user
-   *       registers for the "backbutton" event, this is automatically done.
-   *
-   * @param override        T=override, F=cancel override
-   */
-  overrideBackbutton:function(override) {
-    exec(null, null, "App", "overrideBackbutton", [override]);
-  },
-
-  /**
-   * Exit and terminate the application.
-   */
-  exitApp:function() {
-    return exec(null, null, "App", "exitApp", []);
-  }
-};
-
-});
-
-// file: lib/android/plugin/android/device.js
-define("cordova/plugin/android/device", function(require, exports, module) {
-
-var channel = require('cordova/channel'),
-    utils = require('cordova/utils'),
-    exec = require('cordova/exec'),
-    app = require('cordova/plugin/android/app');
-
-module.exports = {
-    /*
-     * DEPRECATED
-     * This is only for Android.
-     *
-     * You must explicitly override the back button.
-     */
-    overrideBackButton:function() {
-        console.log("Device.overrideBackButton() is deprecated.  Use App.overrideBackbutton(true).");
-        app.overrideBackbutton(true);
-    },
-
-    /*
-     * DEPRECATED
-     * This is only for Android.
-     *
-     * This resets the back button to the default behavior
-     */
-    resetBackButton:function() {
-        console.log("Device.resetBackButton() is deprecated.  Use App.overrideBackbutton(false).");
-        app.overrideBackbutton(false);
-    },
-
-    /*
-     * DEPRECATED
-     * This is only for Android.
-     *
-     * This terminates the activity!
-     */
-    exitApp:function() {
-        console.log("Device.exitApp() is deprecated.  Use App.exitApp().");
-        app.exitApp();
-    }
-};
-
-});
-
-// file: lib/android/plugin/android/nativeapiprovider.js
-define("cordova/plugin/android/nativeapiprovider", function(require, exports, module) {
-
-/**
- * Exports the ExposedJsApi.java object if available, otherwise exports the PromptBasedNativeApi.
- */
-
-var nativeApi = this._cordovaNative || require('cordova/plugin/android/promptbasednativeapi');
-var currentApi = nativeApi;
-
-module.exports = {
-    get: function() { return currentApi; },
-    setPreferPrompt: function(value) {
-        currentApi = value ? require('cordova/plugin/android/promptbasednativeapi') : nativeApi;
-    },
-    // Used only by tests.
-    set: function(value) {
-        currentApi = value;
-    }
-};
-
-});
-
-// file: lib/android/plugin/android/notification.js
-define("cordova/plugin/android/notification", function(require, exports, module) {
-
-var exec = require('cordova/exec');
-
-/**
- * Provides Android enhanced notification API.
- */
-module.exports = {
-    activityStart : function(title, message) {
-        // If title and message not specified then mimic Android behavior of
-        // using default strings.
-        if (typeof title === "undefined" && typeof message == "undefined") {
-            title = "Busy";
-            message = 'Please wait...';
-        }
-
-        exec(null, null, 'Notification', 'activityStart', [ title, message ]);
-    },
-
-    /**
-     * Close an activity dialog
-     */
-    activityStop : function() {
-        exec(null, null, 'Notification', 'activityStop', []);
-    },
-
-    /**
-     * Display a progress dialog with progress bar that goes from 0 to 100.
-     *
-     * @param {String}
-     *            title Title of the progress dialog.
-     * @param {String}
-     *            message Message to display in the dialog.
-     */
-    progressStart : function(title, message) {
-        exec(null, null, 'Notification', 'progressStart', [ title, message ]);
-    },
-
-    /**
-     * Close the progress dialog.
-     */
-    progressStop : function() {
-        exec(null, null, 'Notification', 'progressStop', []);
-    },
-
-    /**
-     * Set the progress dialog value.
-     *
-     * @param {Number}
-     *            value 0-100
-     */
-    progressValue : function(value) {
-        exec(null, null, 'Notification', 'progressValue', [ value ]);
-    }
-};
-
-});
-
-// file: lib/android/plugin/android/promptbasednativeapi.js
-define("cordova/plugin/android/promptbasednativeapi", function(require, exports, module) {
-
-/**
- * Implements the API of ExposedJsApi.java, but uses prompt() to communicate.
- * This is used only on the 2.3 simulator, where addJavascriptInterface() is broken.
- */
-
-module.exports = {
-    exec: function(service, action, callbackId, argsJson) {
-        return prompt(argsJson, 'gap:'+JSON.stringify([service, action, callbackId]));
-    },
-    setNativeToJsBridgeMode: function(value) {
-        prompt(value, 'gap_bridge_mode:');
-    },
-    retrieveJsMessages: function() {
-        return prompt('', 'gap_poll:');
-    }
-};
-
-});
-
-// file: lib/android/plugin/android/storage.js
-define("cordova/plugin/android/storage", function(require, exports, module) {
-
-var utils = require('cordova/utils'),
-    exec = require('cordova/exec'),
-    channel = require('cordova/channel');
-
-var queryQueue = {};
-
-/**
- * SQL result set object
- * PRIVATE METHOD
- * @constructor
- */
-var DroidDB_Rows = function() {
-    this.resultSet = [];    // results array
-    this.length = 0;        // number of rows
-};
-
-/**
- * Get item from SQL result set
- *
- * @param row           The row number to return
- * @return              The row object
- */
-DroidDB_Rows.prototype.item = function(row) {
-    return this.resultSet[row];
-};
-
-/**
- * SQL result set that is returned to user.
- * PRIVATE METHOD
- * @constructor
- */
-var DroidDB_Result = function() {
-    this.rows = new DroidDB_Rows();
-};
-
-/**
- * Callback from native code when query is complete.
- * PRIVATE METHOD
- *
- * @param id   Query id
- */
-function completeQuery(id, data) {
-    var query = queryQueue[id];
-    if (query) {
-        try {
-            delete queryQueue[id];
-
-            // Get transaction
-            var tx = query.tx;
-
-            // If transaction hasn't failed
-            // Note: We ignore all query results if previous query
-            //       in the same transaction failed.
-            if (tx && tx.queryList[id]) {
-
-                // Save query results
-                var r = new DroidDB_Result();
-                r.rows.resultSet = data;
-                r.rows.length = data.length;
-                try {
-                    if (typeof query.successCallback === 'function') {
-                        query.successCallback(query.tx, r);
-                    }
-                } catch (ex) {
-                    console.log("executeSql error calling user success callback: "+ex);
-                }
-
-                tx.queryComplete(id);
-            }
-        } catch (e) {
-            console.log("executeSql error: "+e);
-        }
-    }
-}
-
-/**
- * Callback from native code when query fails
- * PRIVATE METHOD
- *
- * @param reason            Error message
- * @param id                Query id
- */
-function failQuery(reason, id) {
-    var query = queryQueue[id];
-    if (query) {
-        try {
-            delete queryQueue[id];
-
-            // Get transaction
-            var tx = query.tx;
-
-            // If transaction hasn't failed
-            // Note: We ignore all query results if previous query
-            //       in the same transaction failed.
-            if (tx && tx.queryList[id]) {
-                tx.queryList = {};
-
-                try {
-                    if (typeof query.errorCallback === 'function') {
-                        query.errorCallback(query.tx, reason);
-                    }
-                } catch (ex) {
-                    console.log("executeSql error calling user error callback: "+ex);
-                }
-
-                tx.queryFailed(id, reason);
-            }
-
-        } catch (e) {
-            console.log("executeSql error: "+e);
-        }
-    }
-}
-
-/**
- * SQL query object
- * PRIVATE METHOD
- *
- * @constructor
- * @param tx                The transaction object that this query belongs to
- */
-var DroidDB_Query = function(tx) {
-
-    // Set the id of the query
-    this.id = utils.createUUID();
-
-    // Add this query to the queue
-    queryQueue[this.id] = this;
-
-    // Init result
-    this.resultSet = [];
-
-    // Set transaction that this query belongs to
-    this.tx = tx;
-
-    // Add this query to transaction list
-    this.tx.queryList[this.id] = this;
-
-    // Callbacks
-    this.successCallback = null;
-    this.errorCallback = null;
-
-};
-
-/**
- * Transaction object
- * PRIVATE METHOD
- * @constructor
- */
-var DroidDB_Tx = function() {
-
-    // Set the id of the transaction
-    this.id = utils.createUUID();
-
-    // Callbacks
-    this.successCallback = null;
-    this.errorCallback = null;
-
-    // Query list
-    this.queryList = {};
-};
-
-/**
- * Mark query in transaction as complete.
- * If all queries are complete, call the user's transaction success callback.
- *
- * @param id                Query id
- */
-DroidDB_Tx.prototype.queryComplete = function(id) {
-    delete this.queryList[id];
-
-    // If no more outstanding queries, then fire transaction success
-    if (this.successCallback) {
-        var count = 0;
-        var i;
-        for (i in this.queryList) {
-            if (this.queryList.hasOwnProperty(i)) {
-                count++;
-            }
-        }
-        if (count === 0) {
-            try {
-                this.successCallback();
-            } catch(e) {
-                console.log("Transaction error calling user success callback: " + e);
-            }
-        }
-    }
-};
-
-/**
- * Mark query in transaction as failed.
- *
- * @param id                Query id
- * @param reason            Error message
- */
-DroidDB_Tx.prototype.queryFailed = function(id, reason) {
-
-    // The sql queries in this transaction have already been run, since
-    // we really don't have a real transaction implemented in native code.
-    // However, the user callbacks for the remaining sql queries in transaction
-    // will not be called.
-    this.queryList = {};
-
-    if (this.errorCallback) {
-        try {
-            this.errorCallback(reason);
-        } catch(e) {
-            console.log("Transaction error calling user error callback: " + e);
-        }
-    }
-};
-
-/**
- * Execute SQL statement
- *
- * @param sql                   SQL statement to execute
- * @param params                Statement parameters
- * @param successCallback       Success callback
- * @param errorCallback         Error callback
- */
-DroidDB_Tx.prototype.executeSql = function(sql, params, successCallback, errorCallback) {
-
-    // Init params array
-    if (typeof params === 'undefined') {
-        params = [];
-    }
-
-    // Create query and add to queue
-    var query = new DroidDB_Query(this);
-    queryQueue[query.id] = query;
-
-    // Save callbacks
-    query.successCallback = successCallback;
-    query.errorCallback = errorCallback;
-
-    // Call native code
-    exec(null, null, "Storage", "executeSql", [sql, params, query.id]);
-};
-
-var DatabaseShell = function() {
-};
-
-/**
- * Start a transaction.
- * Does not support rollback in event of failure.
- *
- * @param process {Function}            The transaction function
- * @param successCallback {Function}
- * @param errorCallback {Function}
- */
-DatabaseShell.prototype.transaction = function(process, errorCallback, successCallback) {
-    var tx = new DroidDB_Tx();
-    tx.successCallback = successCallback;
-    tx.errorCallback = errorCallback;
-    try {
-        process(tx);
-    } catch (e) {
-        console.log("Transaction error: "+e);
-        if (tx.errorCallback) {
-            try {
-                tx.errorCallback(e);
-            } catch (ex) {
-                console.log("Transaction error calling user error callback: "+e);
-            }
-        }
-    }
-};
-
-/**
- * Open database
- *
- * @param name              Database name
- * @param version           Database version
- * @param display_name      Database display name
- * @param size              Database size in bytes
- * @return                  Database object
- */
-var DroidDB_openDatabase = function(name, version, display_name, size) {
-    exec(null, null, "Storage", "openDatabase", [name, version, display_name, size]);
-    var db = new DatabaseShell();
-    return db;
-};
-
-
-module.exports = {
-  openDatabase:DroidDB_openDatabase,
-  failQuery:failQuery,
-  completeQuery:completeQuery
-};
-
-});
-
-// file: lib/android/plugin/android/storage/openDatabase.js
-define("cordova/plugin/android/storage/openDatabase", function(require, exports, module) {
-
-
-var modulemapper = require('cordova/modulemapper'),
-    storage = require('cordova/plugin/android/storage');
-
-var originalOpenDatabase = modulemapper.getOriginalSymbol(window, 'openDatabase');
-
-module.exports = function(name, version, desc, size) {
-    // First patch WebSQL if necessary
-    if (!originalOpenDatabase) {
-        // Not defined, create an openDatabase function for all to use!
-        return storage.openDatabase.apply(this, arguments);
-    }
-
-    // Defined, but some Android devices will throw a SECURITY_ERR -
-    // so we wrap the whole thing in a try-catch and shim in our own
-    // if the device has Android bug 16175.
-    try {
-        return originalOpenDatabase(name, version, desc, size);
-    } catch (ex) {
-        if (ex.code !== 18) {
-            throw ex;
-        }
-    }
-    return storage.openDatabase(name, version, desc, size);
-};
-
-
-
-});
-
-// file: lib/android/plugin/android/storage/symbols.js
-define("cordova/plugin/android/storage/symbols", function(require, exports, module) {
-
-
-var modulemapper = require('cordova/modulemapper');
-
-modulemapper.clobbers('cordova/plugin/android/storage/openDatabase', 'openDatabase');
-
-
-});
-
-// file: lib/common/plugin/battery.js
-define("cordova/plugin/battery", function(require, exports, module) {
-
-/**
- * This class contains information about the current battery status.
- * @constructor
- */
-var cordova = require('cordova'),
-    exec = require('cordova/exec');
-
-function handlers() {
-  return battery.channels.batterystatus.numHandlers +
-         battery.channels.batterylow.numHandlers +
-         battery.channels.batterycritical.numHandlers;
-}
-
-var Battery = function() {
-    this._level = null;
-    this._isPlugged = null;
-    // Create new event handlers on the window (returns a channel instance)
-    this.channels = {
-      batterystatus:cordova.addWindowEventHandler("batterystatus"),
-      batterylow:cordova.addWindowEventHandler("batterylow"),
-      batterycritical:cordova.addWindowEventHandler("batterycritical")
-    };
-    for (var key in this.channels) {
-        this.channels[key].onHasSubscribersChange = Battery.onHasSubscribersChange;
-    }
-};
-/**
- * Event handlers for when callbacks get registered for the battery.
- * Keep track of how many handlers we have so we can start and stop the native battery listener
- * appropriately (and hopefully save on battery life!).
- */
-Battery.onHasSubscribersChange = function() {
-  // If we just registered the first handler, make sure native listener is started.
-  if (this.numHandlers === 1 && handlers() === 1) {
-      exec(battery._status, battery._error, "Battery", "start", []);
-  } else if (handlers() === 0) {
-      exec(null, null, "Battery", "stop", []);
-  }
-};
-
-/**
- * Callback for battery status
- *
- * @param {Object} info            keys: level, isPlugged
- */
-Battery.prototype._status = function(info) {
-    if (info) {
-        var me = battery;
-    var level = info.level;
-        if (me._level !== level || me._isPlugged !== info.isPlugged) {
-            // Fire batterystatus event
-            cordova.fireWindowEvent("batterystatus", info);
-
-            // Fire low battery event
-            if (level === 20 || level === 5) {
-                if (level === 20) {
-                    cordova.fireWindowEvent("batterylow", info);
-                }
-                else {
-                    cordova.fireWindowEvent("batterycritical", info);
-                }
-            }
-        }
-        me._level = level;
-        me._isPlugged = info.isPlugged;
-    }
-};
-
-/**
- * Error callback for battery start
- */
-Battery.prototype._error = function(e) {
-    console.log("Error initializing Battery: " + e);
-};
-
-var battery = new Battery();
-
-module.exports = battery;
-
-});
-
-// file: lib/common/plugin/battery/symbols.js
-define("cordova/plugin/battery/symbols", function(require, exports, module) {
-
-
-var modulemapper = require('cordova/modulemapper');
-
-modulemapper.defaults('cordova/plugin/battery', 'navigator.battery');
-
-});
-
-// file: lib/common/plugin/camera/symbols.js
-define("cordova/plugin/camera/symbols", function(require, exports, module) {
-
-
-var modulemapper = require('cordova/modulemapper');
-
-modulemapper.defaults('cordova/plugin/Camera', 'navigator.camera');
-modulemapper.defaults('cordova/plugin/CameraConstants', 'Camera');
-modulemapper.defaults('cordova/plugin/CameraPopoverOptions', 'CameraPopoverOptions');
-
-});
-
-// file: lib/common/plugin/capture.js
-define("cordova/plugin/capture", function(require, exports, module) {
-
-var exec = require('cordova/exec'),
-    MediaFile = require('cordova/plugin/MediaFile');
-
-/**
- * Launches a capture of different types.
- *
- * @param (DOMString} type
- * @param {Function} successCB
- * @param {Function} errorCB
- * @param {CaptureVideoOptions} options
- */
-function _capture(type, successCallback, errorCallback, options) {
-    var win = function(pluginResult) {
-        var mediaFiles = [];
-        var i;
-        for (i = 0; i < pluginResult.length; i++) {
-            var mediaFile = new MediaFile();
-            mediaFile.name = pluginResult[i].name;
-            mediaFile.fullPath = pluginResult[i].fullPath;
-            mediaFile.type = pluginResult[i].type;
-            mediaFile.lastModifiedDate = pluginResult[i].lastModifiedDate;
-            mediaFile.size = pluginResult[i].size;
-            mediaFiles.push(mediaFile);
-        }
-        successCallback(mediaFiles);
-    };
-    exec(win, errorCallback, "Capture", type, [options]);
-}
-/**
- * The Capture interface exposes an interface to the camera and microphone of the hosting device.
- */
-function Capture() {
-    this.supportedAudioModes = [];
-    this.supportedImageModes = [];
-    this.supportedVideoModes = [];
-}
-
-/**
- * Launch audio recorder application for recording audio clip(s).
- *
- * @param {Function} successCB
- * @param {Function} errorCB
- * @param {CaptureAudioOptions} options
- */
-Capture.prototype.captureAudio = function(successCallback, errorCallback, options){
-    _capture("captureAudio", successCallback, errorCallback, options);
-};
-
-/**
- * Launch camera application for taking image(s).
- *
- * @param {Function} successCB
- * @param {Function} errorCB
- * @param {CaptureImageOptions} options
- */
-Capture.prototype.captureImage = function(successCallback, errorCallback, options){
-    _capture("captureImage", successCallback, errorCallback, options);
-};
-
-/**
- * Launch device camera application for recording video(s).
- *
- * @param {Function} successCB
- * @param {Function} errorCB
- * @param {CaptureVideoOptions} options
- */
-Capture.prototype.captureVideo = function(successCallback, errorCallback, options){
-    _capture("captureVideo", successCallback, errorCallback, options);
-};
-
-
-module.exports = new Capture();
-
-});
-
-// file: lib/common/plugin/capture/symbols.js
-define("cordova/plugin/capture/symbols", function(require, exports, module) {
-
-var modulemapper = require('cordova/modulemapper');
-
-modulemapper.clobbers('cordova/plugin/CaptureError', 'CaptureError');
-modulemapper.clobbers('cordova/plugin/CaptureAudioOptions', 'CaptureAudioOptions');
-modulemapper.clobbers('cordova/plugin/CaptureImageOptions', 'CaptureImageOptions');
-modulemapper.clobbers('cordova/plugin/CaptureVideoOptions', 'CaptureVideoOptions');
-modulemapper.clobbers('cordova/plugin/ConfigurationData', 'ConfigurationData');
-modulemapper.clobbers('cordova/plugin/MediaFile', 'MediaFile');
-modulemapper.clobbers('cordova/plugin/MediaFileData', 'MediaFileData');
-modulemapper.clobbers('cordova/plugin/capture', 'navigator.device.capture');
-
-});
-
-// file: lib/common/plugin/compass.js
-define("cordova/plugin/compass", function(require, exports, module) {
-
-var argscheck = require('cordova/argscheck'),
-    exec = require('cordova/exec'),
-    utils = require('cordova/utils'),
-    CompassHeading = require('cordova/plugin/CompassHeading'),
-    CompassError = require('cordova/plugin/CompassError'),
-    timers = {},
-    compass = {
-        /**
-         * Asynchronously acquires the current heading.
-         * @param {Function} successCallback The function to call when the heading
-         * data is available
-         * @param {Function} errorCallback The function to call when there is an error
-         * getting the heading data.
-         * @param {CompassOptions} options The options for getting the heading data (not used).
-         */
-        getCurrentHeading:function(successCallback, errorCallback, options) {
-            argscheck.checkArgs('fFO', 'compass.getCurrentHeading', arguments);
-
-            var win = function(result) {
-                var ch = new CompassHeading(result.magneticHeading, result.trueHeading, result.headingAccuracy, result.timestamp);
-                successCallback(ch);
-            };
-            var fail = errorCallback && function(code) {
-                var ce = new CompassError(code);
-                errorCallback(ce);
-            };
-
-            // Get heading
-            exec(win, fail, "Compass", "getHeading", [options]);
-        },
-
-        /**
-         * Asynchronously acquires the heading repeatedly at a given interval.
-         * @param {Function} successCallback The function to call each time the heading
-         * data is available
-         * @param {Function} errorCallback The function to call when there is an error
-         * getting the heading data.
-         * @param {HeadingOptions} options The options for getting the heading data
-         * such as timeout and the frequency of the watch. For iOS, filter parameter
-         * specifies to watch via a distance filter rather than time.
-         */
-        watchHeading:function(successCallback, errorCallback, options) {
-            argscheck.checkArgs('fFO', 'compass.watchHeading', arguments);
-            // Default interval (100 msec)
-            var frequency = (options !== undefined && options.frequency !== undefined) ? options.frequency : 100;
-            var filter = (options !== undefined && options.filter !== undefined) ? options.filter : 0;
-
-            var id = utils.createUUID();
-            if (filter > 0) {
-                // is an iOS request for watch by filter, no timer needed
-                timers[id] = "iOS";
-                compass.getCurrentHeading(successCallback, errorCallback, options);
-            } else {
-                // Start watch timer to get headings
-                timers[id] = window.setInterval(function() {
-                    compass.getCurrentHeading(successCallback, errorCallback);
-                }, frequency);
-            }
-
-            return id;
-        },
-
-        /**
-         * Clears the specified heading watch.
-         * @param {String} watchId The ID of the watch returned from #watchHeading.
-         */
-        clearWatch:function(id) {
-            // Stop javascript timer & remove from timer list
-            if (id && timers[id]) {
-                if (timers[id] != "iOS") {
-                    clearInterval(timers[id]);
-                } else {
-                    // is iOS watch by filter so call into device to stop
-                    exec(null, null, "Compass", "stopHeading", []);
-                }
-                delete timers[id];
-            }
-        }
-    };
-
-module.exports = compass;
-
-});
-
-// file: lib/common/plugin/compass/symbols.js
-define("cordova/plugin/compass/symbols", function(require, exports, module) {
-
-
-var modulemapper = require('cordova/modulemapper');
-
-modulemapper.clobbers('cordova/plugin/CompassHeading', 'CompassHeading');
-modulemapper.clobbers('cordova/plugin/CompassError', 'CompassError');
-modulemapper.clobbers('cordova/plugin/compass', 'navigator.compass');
-
-});
-
-// file: lib/common/plugin/console-via-logger.js
-define("cordova/plugin/console-via-logger", function(require, exports, module) {
-
-//------------------------------------------------------------------------------
-
-var logger = require("cordova/plugin/logger");
-var utils  = require("cordova/utils");
-
-//------------------------------------------------------------------------------
-// object that we're exporting
-//------------------------------------------------------------------------------
-var console = module.exports;
-
-//------------------------------------------------------------------------------
-// copy of the original console object
-//------------------------------------------------------------------------------
-var WinConsole = window.console;
-
-//------------------------------------------------------------------------------
-// whether to use the logger
-//------------------------------------------------------------------------------
-var UseLogger = false;
-
-//------------------------------------------------------------------------------
-// Timers
-//------------------------------------------------------------------------------
-var Timers = {};
-
-//------------------------------------------------------------------------------
-// used for unimplemented methods
-//------------------------------------------------------------------------------
-function noop() {}
-
-//------------------------------------------------------------------------------
-// used for unimplemented methods
-//------------------------------------------------------------------------------
-console.useLogger = function (value) {
-    if (arguments.length) UseLogger = !!value;
-
-    if (UseLogger) {
-        if (logger.useConsole()) {
-            throw new Error("console and logger are too intertwingly");
-        }
-    }
-
-=======
->>>>>>> 3b7e0504
     return UseLogger;
 };
 
@@ -4739,243 +1702,8 @@
 console.clear = function() {};
 
 //------------------------------------------------------------------------------
-<<<<<<< HEAD
-// For every function that exists in the original console object, that
-// also exists in the new console object, wrap the new console method
-// with one that calls both
-//------------------------------------------------------------------------------
-for (var key in console) {
-    if (typeof WinConsole[key] == "function") {
-        console[key] = wrappedOrigCall(WinConsole[key], console[key]);
-    }
-}
-
-});
-
-// file: lib/common/plugin/contacts.js
-define("cordova/plugin/contacts", function(require, exports, module) {
-
-var argscheck = require('cordova/argscheck'),
-    exec = require('cordova/exec'),
-    ContactError = require('cordova/plugin/ContactError'),
-    utils = require('cordova/utils'),
-    Contact = require('cordova/plugin/Contact');
-
-/**
-* Represents a group of Contacts.
-* @constructor
-*/
-var contacts = {
-    /**
-     * Returns an array of Contacts matching the search criteria.
-     * @param fields that should be searched
-     * @param successCB success callback
-     * @param errorCB error callback
-     * @param {ContactFindOptions} options that can be applied to contact searching
-     * @return array of Contacts matching search criteria
-     */
-    find:function(fields, successCB, errorCB, options) {
-        argscheck.checkArgs('afFO', 'contacts.find', arguments);
-        if (!fields.length) {
-            errorCB && errorCB(new ContactError(ContactError.INVALID_ARGUMENT_ERROR));
-        } else {
-            var win = function(result) {
-                var cs = [];
-                for (var i = 0, l = result.length; i < l; i++) {
-                    cs.push(contacts.create(result[i]));
-                }
-                successCB(cs);
-            };
-            exec(win, errorCB, "Contacts", "search", [fields, options]);
-        }
-    },
-
-    /**
-     * This function creates a new contact, but it does not persist the contact
-     * to device storage. To persist the contact to device storage, invoke
-     * contact.save().
-     * @param properties an object whose properties will be examined to create a new Contact
-     * @returns new Contact object
-     */
-    create:function(properties) {
-        argscheck.checkArgs('O', 'contacts.create', arguments);
-        var contact = new Contact();
-        for (var i in properties) {
-            if (typeof contact[i] !== 'undefined' && properties.hasOwnProperty(i)) {
-                contact[i] = properties[i];
-            }
-        }
-        return contact;
-    }
-};
-
-module.exports = contacts;
-
-});
-
-// file: lib/common/plugin/contacts/symbols.js
-define("cordova/plugin/contacts/symbols", function(require, exports, module) {
-
-
-var modulemapper = require('cordova/modulemapper');
-
-modulemapper.clobbers('cordova/plugin/contacts', 'navigator.contacts');
-modulemapper.clobbers('cordova/plugin/Contact', 'Contact');
-modulemapper.clobbers('cordova/plugin/ContactAddress', 'ContactAddress');
-modulemapper.clobbers('cordova/plugin/ContactError', 'ContactError');
-modulemapper.clobbers('cordova/plugin/ContactField', 'ContactField');
-modulemapper.clobbers('cordova/plugin/ContactFindOptions', 'ContactFindOptions');
-modulemapper.clobbers('cordova/plugin/ContactName', 'ContactName');
-modulemapper.clobbers('cordova/plugin/ContactOrganization', 'ContactOrganization');
-
-});
-
-// file: lib/common/plugin/device.js
-define("cordova/plugin/device", function(require, exports, module) {
-
-var argscheck = require('cordova/argscheck'),
-    channel = require('cordova/channel'),
-    utils = require('cordova/utils'),
-    exec = require('cordova/exec');
-
-// Tell cordova channel to wait on the CordovaInfoReady event
-channel.waitForInitialization('onCordovaInfoReady');
-
-/**
- * This represents the mobile device, and provides properties for inspecting the model, version, UUID of the
- * phone, etc.
- * @constructor
- */
-function Device() {
-    this.available = false;
-    this.platform = null;
-    this.version = null;
-    this.uuid = null;
-    this.cordova = null;
-    this.model = null;
-
-    var me = this;
-
-    channel.onCordovaReady.subscribe(function() {
-        me.getInfo(function(info) {
-            var buildLabel = info.cordova;
-            if (buildLabel != CORDOVA_JS_BUILD_LABEL) {
-                buildLabel += ' JS=' + CORDOVA_JS_BUILD_LABEL;
-            }
-            me.available = true;
-            me.platform = info.platform;
-            me.version = info.version;
-            me.uuid = info.uuid;
-            me.cordova = buildLabel;
-            me.model = info.model;
-            channel.onCordovaInfoReady.fire();
-        },function(e) {
-            me.available = false;
-            utils.alert("[ERROR] Error initializing Cordova: " + e);
-        });
-    });
-}
-
-/**
- * Get device info
- *
- * @param {Function} successCallback The function to call when the heading data is available
- * @param {Function} errorCallback The function to call when there is an error getting the heading data. (OPTIONAL)
- */
-Device.prototype.getInfo = function(successCallback, errorCallback) {
-    argscheck.checkArgs('fF', 'Device.getInfo', arguments);
-    exec(successCallback, errorCallback, "Device", "getDeviceInfo", []);
-};
-
-module.exports = new Device();
-
-});
-
-// file: lib/android/plugin/device/symbols.js
-define("cordova/plugin/device/symbols", function(require, exports, module) {
-
-
-var modulemapper = require('cordova/modulemapper');
-
-modulemapper.clobbers('cordova/plugin/device', 'device');
-modulemapper.merges('cordova/plugin/android/device', 'device');
-
-});
-
-// file: lib/common/plugin/echo.js
-define("cordova/plugin/echo", function(require, exports, module) {
-
-var exec = require('cordova/exec'),
-    utils = require('cordova/utils');
-
-/**
- * Sends the given message through exec() to the Echo plugin, which sends it back to the successCallback.
- * @param successCallback  invoked with a FileSystem object
- * @param errorCallback  invoked if error occurs retrieving file system
- * @param message  The string to be echoed.
- * @param forceAsync  Whether to force an async return value (for testing native->js bridge).
- */
-module.exports = function(successCallback, errorCallback, message, forceAsync) {
-    var action = 'echo';
-    var messageIsMultipart = (utils.typeName(message) == "Array");
-    var args = messageIsMultipart ? message : [message];
-
-    if (utils.typeName(message) == 'ArrayBuffer') {
-        if (forceAsync) {
-            console.warn('Cannot echo ArrayBuffer with forced async, falling back to sync.');
-        }
-        action += 'ArrayBuffer';
-    } else if (messageIsMultipart) {
-        if (forceAsync) {
-            console.warn('Cannot echo MultiPart Array with forced async, falling back to sync.');
-        }
-        action += 'MultiPart';
-    } else if (forceAsync) {
-        action += 'Async';
-    }
-
-    exec(successCallback, errorCallback, "Echo", action, args);
-};
-
-
-});
-
-// file: lib/android/plugin/file/symbols.js
-define("cordova/plugin/file/symbols", function(require, exports, module) {
-
-
-var modulemapper = require('cordova/modulemapper'),
-    symbolshelper = require('cordova/plugin/file/symbolshelper');
-
-symbolshelper(modulemapper.clobbers);
-
-});
-
-// file: lib/common/plugin/file/symbolshelper.js
-define("cordova/plugin/file/symbolshelper", function(require, exports, module) {
-
-module.exports = function(exportFunc) {
-    exportFunc('cordova/plugin/DirectoryEntry', 'DirectoryEntry');
-    exportFunc('cordova/plugin/DirectoryReader', 'DirectoryReader');
-    exportFunc('cordova/plugin/Entry', 'Entry');
-    exportFunc('cordova/plugin/File', 'File');
-    exportFunc('cordova/plugin/FileEntry', 'FileEntry');
-    exportFunc('cordova/plugin/FileError', 'FileError');
-    exportFunc('cordova/plugin/FileReader', 'FileReader');
-    exportFunc('cordova/plugin/FileSystem', 'FileSystem');
-    exportFunc('cordova/plugin/FileUploadOptions', 'FileUploadOptions');
-    exportFunc('cordova/plugin/FileUploadResult', 'FileUploadResult');
-    exportFunc('cordova/plugin/FileWriter', 'FileWriter');
-    exportFunc('cordova/plugin/Flags', 'Flags');
-    exportFunc('cordova/plugin/LocalFileSystem', 'LocalFileSystem');
-    exportFunc('cordova/plugin/Metadata', 'Metadata');
-    exportFunc('cordova/plugin/ProgressEvent', 'ProgressEvent');
-    exportFunc('cordova/plugin/requestFileSystem', 'requestFileSystem');
-    exportFunc('cordova/plugin/resolveLocalFileSystemURI', 'resolveLocalFileSystemURI');
-=======
 console.dir = function(object) {
     console.log("%o", object);
->>>>>>> 3b7e0504
 };
 
 //------------------------------------------------------------------------------
@@ -5699,6 +2427,8 @@
 
 // file: lib/scripts/bootstrap-android.js
 
+// Tell the native code that a page change has occurred.
+require('cordova/exec')(null, null, 'PluginManager', 'startup', []);
 require('cordova/channel').onNativeReady.fire();
 
 // file: lib/scripts/plugin_loader.js

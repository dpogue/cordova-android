<?xml version="1.0" encoding="UTF-8"?>
<project name="PhoneGap" default="jar">

    <!-- LOAD VERSION -->
    <loadfile property="version" srcFile="../VERSION">
        <filterchain>
            <striplinebreaks/>
        </filterchain>
    </loadfile>

    <!-- The local.properties file is created and updated by the 'android' tool.
         It contains the path to the SDK. It should *NOT* be checked in in Version
         Control Systems. -->
    <property file="local.properties" />

    <!-- The build.properties file can be created by you and is never touched
         by the 'android' tool. This is the place to change some of the default property values
         used by the Ant rules.
         Here are some properties you may want to change/update:

         application.package
             the name of your application package as defined in the manifest. Used by the
             'uninstall' rule.
         source.dir
             the name of the source directory. Default is 'src'.
         out.dir
             the name of the output directory. Default is 'bin'.

         Properties related to the SDK location or the project target should be updated
          using the 'android' tool with the 'update' action.

         This file is an integral part of the build system for your application and
         should be checked in in Version Control Systems.

         -->
    <property file="build.properties" />

    <!-- The default.properties file is created and updated by the 'android' tool, as well
         as ADT.
         This file is an integral part of the build system for your application and
         should be checked in in Version Control Systems. -->
    <property file="default.properties" />
    
    <!-- We need to setup the double quote. -->
    <property name="dblQuote">"</property>

    <!-- Custom Android task to deal with the project target, and import the proper rules.
         This requires ant 1.6.0 or above. -->
    <path id="android.antlibs">
        <pathelement path="${sdk.dir}/tools/lib/anttasks.jar" />
        <pathelement path="${sdk.dir}/tools/lib/sdklib.jar" />
        <pathelement path="${sdk.dir}/tools/lib/androidprefs.jar" />
        <pathelement path="${sdk.dir}/tools/lib/apkbuilder.jar" />
        <pathelement path="${sdk.dir}/tools/lib/jarutils.jar" />
    </path>

    <taskdef name="setup"
        classname="com.android.ant.SetupTask"
        classpathref="android.antlibs" />

    <!-- Execute the Android Setup task that will setup some properties specific to the target,
         and import the build rules files.

         The rules file is imported from
            <SDK>/platforms/<target_platform>/templates/android_rules.xml

         To customize some build steps for your project:
         - copy the content of the main node <project> from android_rules.xml
         - paste it in this build.xml below the <setup /> task.
         - disable the import by changing the setup task below to <setup import="false" />

         This will ensure that the properties are setup correctly but that your customized
         build steps are used.
    -->
    <setup />

    <target name="check-javascript" depends="build-javascript">
        <delete dir="assets/lib"/>
        <mkdir dir="assets/lib"/>
        <echo file="assets/lib/lint.js">var alert=function(){},device={},Element={},debug={};</echo>
        <concat destfile="assets/lib/phonegap-lint.js" append="true">
            <fileset dir="assets/lib">
                <include name="lint.js" />
            </fileset>
            <fileset dir="assets/www">
                <include name="phonegap-${version}.js" />
            </fileset>
        </concat>

        <exec executable="cmd" os="Windows 7">
            <arg value="/c"/>
            <arg value="java"/>
            <arg value="-cp"/>
            <arg value="${basedir}/util/js.jar"/>
            <arg value="org.mozilla.javascript.tools.shell.Main"/>
            <arg value="${basedir}/util/jslint.js"/>
            <arg value="${basedir}/js/lib/phonegap-lint.js"/>
        </exec>
        <exec executable="java" os="Mac OS X">
            <arg value="-cp"/>
            <arg value="../util/js.jar"/>
            <arg value="org.mozilla.javascript.tools.shell.Main"/>
            <arg value="../util/jslint.js"/>
            <arg value="assets/lib/phonegap-lint.js"/>
        </exec>
    </target>

    <!-- Combine JavaScript files into one phonegap-uncompressed.js file. -->
    <target name="build-javascript">
        
      <!-- Clean up existing files -->
      <delete file="assets/www/phonegap_${version}.js"/>
        
      <!-- Create uncompressed JS file -->
      <concat destfile="assets/www/phonegap-${version}.js">
        <fileset dir="assets/js" includes="phonegap.js.base" />
        <fileset dir="assets/js" includes="*.js" />
      </concat>

      <!-- update project files to reference phonegap-x.x.x.min.js -->
      <replaceregexp match="phonegap(.*)\.js" replace="phonegap-${version}.js" byline="true">
        <fileset file="assets/www/index.html" />
        <fileset file="../example/index.html" />
      </replaceregexp>
      <replaceregexp match="phonegapVersion = [\u0022].*[\u0022];" replace="phonegapVersion = ${dblQuote}${version}${dblQuote};" byline="true">
        <fileset file="src/com/phonegap/Device.java" />
      </replaceregexp>
        
      <!-- Delete temp file -->
      <delete file="assets/www/phonegap-tmp.js"/>
    </target>

    <!-- Build PhoneGap jar file that includes all native code, and PhoneGap JS file
         that includes all JavaScript code.
    -->
    <target name="jar" depends="build-javascript, compile">
<<<<<<< HEAD
      <jar jarfile="phonegap-${version}.jar" basedir="bin/classes" excludes="com/phonegap/R.class,com/phonegap/R$*.class"/>
=======
      <jar jarfile="phonegap.${version}.jar" basedir="out/classes" excludes="com/phonegap/R.class,com/phonegap/R$*.class"/>
>>>>>>> 307f9d18
    </target>

    <target name="phonegap_debug" depends="build-javascript, debug">
    </target>

    <target name="phonegap_release" depends="build-javascript, release">
    </target>


</project><|MERGE_RESOLUTION|>--- conflicted
+++ resolved
@@ -134,11 +134,7 @@
          that includes all JavaScript code.
     -->
     <target name="jar" depends="build-javascript, compile">
-<<<<<<< HEAD
       <jar jarfile="phonegap-${version}.jar" basedir="bin/classes" excludes="com/phonegap/R.class,com/phonegap/R$*.class"/>
-=======
-      <jar jarfile="phonegap.${version}.jar" basedir="out/classes" excludes="com/phonegap/R.class,com/phonegap/R$*.class"/>
->>>>>>> 307f9d18
     </target>
 
     <target name="phonegap_debug" depends="build-javascript, debug">

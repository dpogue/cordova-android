package com.phonegap;
/* License (MIT)
 * Copyright (c) 2008 Nitobi
 * website: http://phonegap.com
 * Permission is hereby granted, free of charge, to any person obtaining
 * a copy of this software and associated documentation files (the
 * Software), to deal in the Software without restriction, including
 * without limitation the rights to use, copy, modify, merge, publish,
 * distribute, sublicense, and/or sell copies of the Software, and to
 * permit persons to whom the Software is furnished to do so, subject to
 * the following conditions:
 *
 * The above copyright notice and this permission notice shall be
 * included in all copies or substantial portions of the Software.
 * 
 * THE SOFTWARE IS PROVIDED AS IS, WITHOUT WARRANTY OF ANY KIND,
 * EXPRESS OR IMPLIED, INCLUDING BUT NOT LIMITED TO THE WARRANTIES OF
 * MERCHANTABILITY, FITNESS FOR A PARTICULAR PURPOSE AND
 * NONINFRINGEMENT. IN NO EVENT SHALL THE AUTHORS OR COPYRIGHT HOLDERS BE
 * LIABLE FOR ANY CLAIM, DAMAGES OR OTHER LIABILITY, WHETHER IN AN ACTION
 * OF CONTRACT, TORT OR OTHERWISE, ARISING FROM, OUT OF OR IN CONNECTION
 * WITH THE SOFTWARE OR THE USE OR OTHER DEALINGS IN THE SOFTWARE.
 */

import java.util.TimeZone;

import android.content.Context;
import android.content.IntentFilter;
import android.hardware.SensorManager;
import android.net.Uri;
import android.os.Vibrator;
import android.telephony.TelephonyManager;
import android.webkit.WebView;
import android.media.Ringtone;
import android.media.RingtoneManager;

public class PhoneGap{
	
	private static final String LOG_TAG = "PhoneGap";
	/*
	 * UUID, version and availability	
	 */
	public boolean droid = true;
	public static String version = "0.8.0";
	public static String platform = "Android";
	public static String uuid;
	private Context mCtx;
    private WebView mAppView;
    AudioHandler audio; 
    
	public PhoneGap(Context ctx, WebView appView) {
        this.mCtx = ctx;
        this.mAppView = appView;
<<<<<<< HEAD
=======
        
>>>>>>> b8cb9430
        audio = new AudioHandler("/sdcard/tmprecording.mp3", ctx);
        uuid = getUuid();
    }
	
	public void beep(long pattern)
	{
		Uri ringtone = RingtoneManager.getDefaultUri(RingtoneManager.TYPE_NOTIFICATION);
		Ringtone notification = RingtoneManager.getRingtone(mCtx, ringtone);
		for (long i = 0; i < pattern; ++i)
		{
			notification.play();
		}
	}
	
	public void vibrate(long pattern){
        // Start the vibration, 0 defaults to half a second.
		if (pattern == 0)
			pattern = 500;
        Vibrator vibrator = (Vibrator) mCtx.getSystemService(Context.VIBRATOR_SERVICE);
        vibrator.vibrate(pattern);
	}
	
	public String getPlatform()
	{
		return this.platform;
	}
	
	public String getUuid()
	{		
		TelephonyManager operator = (TelephonyManager) mCtx.getSystemService(Context.TELEPHONY_SERVICE);
		String uuid = operator.getDeviceId();
		return uuid;
	}
	
	public void init()
	{
		mAppView.loadUrl("javascript:Device.setData('Android','" + version + "','" + this.getUuid() + "')");
	}
	
	public String getModel()
	{
		String model = android.os.Build.MODEL;
		return model;
	}
	public String getProductName()
	{
		String productname = android.os.Build.PRODUCT;
		return productname;
	}
	public String getOSVersion()
	{
		String osversion = android.os.Build.VERSION.RELEASE;
		return osversion;
	}
	public String getSDKVersion()
	{
		String sdkversion = android.os.Build.VERSION.SDK;
		return sdkversion;
	}
	
	public String getVersion()
	{
		return version;
	}	
	
<<<<<<< HEAD
=======
	
>>>>>>> b8cb9430

    
    public void httpGet(String url, String file)
    /**
     * grabs a file from specified url and saves it to a name and location
     * the base directory /sdcard is abstracted so that paths may be the same from one mobile OS to another
     * TODO: JavaScript call backs and error handling
     */
    {
    	HttpHandler http = new HttpHandler();
    	http.get(url, file);
    }
    
    /**
     * AUDIO
     * TODO: Basic functions done but needs more work on error handling and call backs, remove record hack
     */
    
    public void startRecordingAudio(String file)
    {
    	/* for this to work the recording needs to be specified in the constructor,
    	 * a hack to get around this, I'm moving the recording after it's complete 
    	 */
    	audio.startRecording(file);
    }
    
    public void stopRecordingAudio()
    {
    	audio.stopRecording();
    }
    
    public void startPlayingAudio(String file)
    {
    	audio.startPlaying(file);
    }
    
    public void stopPlayingAudio()
    {
    	audio.stopPlaying();
    }
    
    public long getCurrentPositionAudio()
    {
    	System.out.println(audio.getCurrentPosition());
    	return(audio.getCurrentPosition());
    }
    
    public long getDurationAudio(String file)
    {
    	System.out.println(audio.getDuration(file));
    	return(audio.getDuration(file));
    }  
    
    public void setAudioOutputDevice(int output){
    	audio.setAudioOutputDevice(output);
    }
    
    public int getAudioOutputDevice(){
    	return audio.getAudioOutputDevice();
    }
    
    public String getLine1Number() {
        TelephonyManager tm =
            (TelephonyManager)mCtx.getSystemService(Context.TELEPHONY_SERVICE);
        return(tm.getLine1Number());
    }
    
    public String getVoiceMailNumber() {
    	TelephonyManager tm =
    		(TelephonyManager)mCtx.getSystemService(Context.TELEPHONY_SERVICE);
        return(tm.getVoiceMailNumber());
    }
    
    public String getNetworkOperatorName(){
    	TelephonyManager tm =
    		(TelephonyManager)mCtx.getSystemService(Context.TELEPHONY_SERVICE);
        return(tm.getNetworkOperatorName());
    }
    
    public String getSimCountryIso(){
    	TelephonyManager tm =
    		(TelephonyManager)mCtx.getSystemService(Context.TELEPHONY_SERVICE);
        return(tm.getSimCountryIso());
    }
    
    public String getTimeZoneID() {
       TimeZone tz = TimeZone.getDefault();
        return(tz.getID());
    } 
    
}
<|MERGE_RESOLUTION|>--- conflicted
+++ resolved
@@ -51,10 +51,6 @@
 	public PhoneGap(Context ctx, WebView appView) {
         this.mCtx = ctx;
         this.mAppView = appView;
-<<<<<<< HEAD
-=======
-        
->>>>>>> b8cb9430
         audio = new AudioHandler("/sdcard/tmprecording.mp3", ctx);
         uuid = getUuid();
     }
@@ -120,11 +116,6 @@
 		return version;
 	}	
 	
-<<<<<<< HEAD
-=======
-	
->>>>>>> b8cb9430
-
     
     public void httpGet(String url, String file)
     /**

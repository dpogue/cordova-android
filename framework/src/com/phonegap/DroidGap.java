package com.phonegap;
/* License (MIT)
 * Copyright (c) 2008 Nitobi
 * website: http://phonegap.com
 * Permission is hereby granted, free of charge, to any person obtaining
 * a copy of this software and associated documentation files (the
 * Software), to deal in the Software without restriction, including
 * without limitation the rights to use, copy, modify, merge, publish,
 * distribute, sublicense, and/or sell copies of the Software, and to
 * permit persons to whom the Software is furnished to do so, subject to
 * the following conditions:
 *
 * The above copyright notice and this permission notice shall be
 * included in all copies or substantial portions of the Software.
 * 
 * THE SOFTWARE IS PROVIDED "AS IS", WITHOUT WARRANTY OF ANY KIND,
 * EXPRESS OR IMPLIED, INCLUDING BUT NOT LIMITED TO THE WARRANTIES OF
 * MERCHANTABILITY, FITNESS FOR A PARTICULAR PURPOSE AND
 * NONINFRINGEMENT. IN NO EVENT SHALL THE AUTHORS OR COPYRIGHT HOLDERS BE
 * LIABLE FOR ANY CLAIM, DAMAGES OR OTHER LIABILITY, WHETHER IN AN ACTION
 * OF CONTRACT, TORT OR OTHERWISE, ARISING FROM, OUT OF OR IN CONNECTION
 * WITH THE SOFTWARE OR THE USE OR OTHER DEALINGS IN THE SOFTWARE.
 */


import java.io.File;

import android.app.Activity;
import android.app.AlertDialog;
import android.content.ContentResolver;
import android.content.Context;
import android.content.DialogInterface;
import android.content.Intent;
import android.content.res.Configuration;
import android.graphics.Bitmap;
import android.graphics.Color;
import android.net.Uri;
import android.os.Bundle;
import android.os.Environment;
import android.util.Log;
import android.view.KeyEvent;
import android.view.ViewGroup;
import android.view.Window;
import android.view.WindowManager;
import android.webkit.JsResult;
import android.webkit.WebChromeClient;
import android.webkit.WebSettings;
import android.webkit.WebStorage;
import android.webkit.WebView;
import android.webkit.WebViewClient;
import android.webkit.WebSettings.LayoutAlgorithm;
import android.widget.LinearLayout;
import android.os.Build.*;
import android.provider.MediaStore;

public class DroidGap extends Activity {
		
	private static final String LOG_TAG = "DroidGap";
	protected WebView appView;
	private LinearLayout root;	
	
	private Device gap;
	private GeoBroker geo;
	private AccelBroker accel;
	private CameraLauncher launcher;
	private ContactManager mContacts;
	private FileUtils fs;
	private NetworkManager netMan;
	private CompassListener mCompass;
	private Storage	cupcakeStorage;
	private CryptoHandler crypto;
	private BrowserKey mKey;
	private AudioHandler audio;
<<<<<<< HEAD
	
	private Uri imageUri;
=======
>>>>>>> bab03882
	
    /** Called when the activity is first created. */
	@Override
    public void onCreate(Bundle savedInstanceState) {
        super.onCreate(savedInstanceState);
        getWindow().requestFeature(Window.FEATURE_NO_TITLE); 
        getWindow().setFlags(WindowManager.LayoutParams.FLAG_FORCE_NOT_FULLSCREEN,
                WindowManager.LayoutParams.FLAG_FORCE_NOT_FULLSCREEN); 
        // This builds the view.  We could probably get away with NOT having a LinearLayout, but I like having a bucket!
        
        LinearLayout.LayoutParams containerParams = new LinearLayout.LayoutParams(ViewGroup.LayoutParams.FILL_PARENT, 
        		ViewGroup.LayoutParams.FILL_PARENT, 0.0F);
         
        LinearLayout.LayoutParams webviewParams = new LinearLayout.LayoutParams(ViewGroup.LayoutParams.FILL_PARENT,
        		ViewGroup.LayoutParams.FILL_PARENT, 1.0F);
        
        root = new LinearLayout(this);
        root.setOrientation(LinearLayout.VERTICAL);
        root.setBackgroundColor(Color.BLACK);
        root.setLayoutParams(containerParams);
                
        appView = new WebView(this);
        appView.setLayoutParams(webviewParams);
        
        WebViewReflect.checkCompatibility();
                
        if (android.os.Build.VERSION.RELEASE.startsWith("2."))
        	appView.setWebChromeClient(new EclairClient(this));        	
        else
        {        
        	appView.setWebChromeClient(new GapClient(this));
        }
        
        appView.setWebViewClient(new GapViewClient(this));
        
        appView.setInitialScale(100);
        appView.setVerticalScrollBarEnabled(false);
        
        WebSettings settings = appView.getSettings();
        settings.setJavaScriptEnabled(true);
        settings.setJavaScriptCanOpenWindowsAutomatically(true);
        settings.setLayoutAlgorithm(LayoutAlgorithm.NORMAL);

    	Package pack = this.getClass().getPackage();
    	String appPackage = pack.getName();
    	
        WebViewReflect.setStorage(settings, true, "/data/data/" + appPackage + "/app_database/");
        
        // Turn on DOM storage!
        WebViewReflect.setDomStorage(settings);
        // Turn off native geolocation object in browser - we use our own :)
        WebViewReflect.setGeolocationEnabled(settings, false);
        /* Bind the appView object to the gap class methods */
        bindBrowser(appView);
        if(cupcakeStorage != null)
        	cupcakeStorage.setStorage(appPackage);
                
        root.addView(appView);   
        
        setContentView(root);                        
    }
	
	@Override
    public void onConfigurationChanged(Configuration newConfig) {
      //don't reload the current page when the orientation is changed
      super.onConfigurationChanged(newConfig);
    } 
    
    private void bindBrowser(WebView appView)
    {
    	gap = new Device(appView, this);
    	geo = new GeoBroker(appView, this);
    	accel = new AccelBroker(appView, this);
    	launcher = new CameraLauncher(appView, this);
    	mContacts = new ContactManager(appView, this);
    	fs = new FileUtils(appView);
    	netMan = new NetworkManager(appView, this);
    	mCompass = new CompassListener(appView, this);  
    	crypto = new CryptoHandler(appView);
    	mKey = new BrowserKey(appView, this);
    	audio = new AudioHandler(appView, this);
    	
    	// This creates the new javascript interfaces for PhoneGap
    	appView.addJavascriptInterface(gap, "DroidGap");
    	appView.addJavascriptInterface(geo, "Geo");
    	appView.addJavascriptInterface(accel, "Accel");
    	appView.addJavascriptInterface(launcher, "GapCam");
    	appView.addJavascriptInterface(mContacts, "ContactHook");
    	appView.addJavascriptInterface(fs, "FileUtil");
    	appView.addJavascriptInterface(netMan, "NetworkManager");
    	appView.addJavascriptInterface(mCompass, "CompassHook");
    	appView.addJavascriptInterface(crypto, "GapCrypto");
    	appView.addJavascriptInterface(mKey, "BackButton");
    	appView.addJavascriptInterface(audio, "GapAudio");
    	
    	
    	if (android.os.Build.VERSION.RELEASE.startsWith("1."))
    	{
    		cupcakeStorage = new Storage(appView);
    		appView.addJavascriptInterface(cupcakeStorage, "droidStorage");
    	}
    }
           
 
	public void loadUrl(String url)
	{
		appView.loadUrl(url);
	}

	public class GapViewClient extends WebViewClient {		
		
		Context mCtx;
		
		public GapViewClient(Context ctx)
		{
			mCtx = ctx;
		}
		
		/*
		 * (non-Javadoc)
		 * @see android.webkit.WebViewClient#shouldOverrideUrlLoading(android.webkit.WebView, java.lang.String)
		 * 
		 * Note: Since we override it to make sure that we are using PhoneGap and not some other bullshit
		 * viewer that may or may not exist, we need to make sure that http:// and tel:// still work.
		 * 
		 */
		
	    @Override
	    public boolean shouldOverrideUrlLoading(WebView view, String url) {
	    	// TODO: See about using a switch statement
	    	if (url.startsWith("http://"))
	    	{
	    		Intent browse = new Intent(Intent.ACTION_VIEW, Uri.parse(url));
	    		startActivity(browse);
	    		return true;
	    	}
	    	else if(url.startsWith("tel://"))
	    	{
	    		Intent dial = new Intent(Intent.ACTION_DIAL, Uri.parse(url));
	    		startActivity(dial);
	    		return true;
	    	}
	    	else if(url.startsWith("sms:"))
	    	{  
	    		Uri smsUri = Uri.parse(url);
	    		Intent intent = new Intent(Intent.ACTION_VIEW, smsUri);
	    		intent.setType("vnd.android-dir/mms-sms");
	    		startActivity(intent);
	    		return true;
	    	}
	    	else
	    	{
	    		//We clear the back button state
	    		mKey.reset();
	    		view.loadUrl(url);
	    		return false;
	    	}
	    }
	}
	
	
  /**
    * Provides a hook for calling "alert" from javascript. Useful for
    * debugging your javascript.
  */
	public class GapClient extends WebChromeClient {				
		
		Context mCtx;
		public GapClient(Context ctx)
		{
			mCtx = ctx;
		}
		
		@Override
	    public boolean onJsAlert(WebView view, String url, String message, JsResult result) {
	        Log.d(LOG_TAG, message);
	        // This shows the dialog box.  This can be commented out for dev
	        AlertDialog.Builder alertBldr = new AlertDialog.Builder(mCtx);
	        GapOKDialog okHook = new GapOKDialog();
	        GapCancelDialog cancelHook = new GapCancelDialog();
	        alertBldr.setMessage(message);
	        alertBldr.setTitle("Alert");
	        alertBldr.setCancelable(true);
	        alertBldr.setPositiveButton("OK", okHook);
	        alertBldr.setNegativeButton("Cancel", cancelHook);
	        alertBldr.show();
	        result.confirm();
	        return true;
	    }
		
		/*
		 * This is the Code for the OK Button
		 */
		
		public class GapOKDialog implements DialogInterface.OnClickListener {

			public void onClick(DialogInterface dialog, int which) {
				// TODO Auto-generated method stub
				dialog.dismiss();
			}			
		
		}
		
		public class GapCancelDialog implements DialogInterface.OnClickListener {

			public void onClick(DialogInterface dialog, int which) {
				// TODO Auto-generated method stub
				dialog.dismiss();
			}			
		
		}
	  

	}
	
	public final class EclairClient extends GapClient
	{		
		private String TAG = "PhoneGapLog";
		private long MAX_QUOTA = 100 * 1024 * 1024;
		
		public EclairClient(Context ctx) {
			super(ctx);
			// TODO Auto-generated constructor stub
		}
		
		public void onExceededDatabaseQuota(String url, String databaseIdentifier, long currentQuota, long estimatedSize,
		    	     long totalUsedQuota, WebStorage.QuotaUpdater quotaUpdater)
		{
		  Log.d(TAG, "event raised onExceededDatabaseQuota estimatedSize: " + Long.toString(estimatedSize) + " currentQuota: " + Long.toString(currentQuota) + " totalUsedQuota: " + Long.toString(totalUsedQuota));  	
		  
			if( estimatedSize < MAX_QUOTA)
		    	{	                                        
		    	  //increase for 1Mb        		    	  		    	  
		    		long newQuota = currentQuota + 1024*1024;		    		
		    		Log.d(TAG, "calling quotaUpdater.updateQuota newQuota: " + Long.toString(newQuota) );  	
		    		quotaUpdater.updateQuota(newQuota);
		    	}
		    else
		    	{
		    		// Set the quota to whatever it is and force an error
		    		// TODO: get docs on how to handle this properly
		    		quotaUpdater.updateQuota(currentQuota);
		    	}		    	
		}		
		                    
		// console.log in api level 7: http://developer.android.com/guide/developing/debug-tasks.html
		public void onConsoleMessage(String message, int lineNumber, String sourceID)
		{       
			// This is a kludgy hack!!!!
			Log.d(TAG, sourceID + ": Line " + Integer.toString(lineNumber) + " : " + message);              
		}
		
	}
	
  
    public boolean onKeyDown(int keyCode, KeyEvent event)
    {
    	
        if (keyCode == KeyEvent.KEYCODE_BACK) {
        	if (mKey.isBound())
        	{
        		//We fire an event here!
        		appView.loadUrl("javascript:document.keyEvent.backTrigger()");
        	}
        	else
        	{
        		String testUrl = appView.getUrl();
        		appView.goBack();
        		if(appView.getUrl() == testUrl)
        		{
        			return super.onKeyDown(keyCode, event);
        		}
        	}
        }
        
        if (keyCode == KeyEvent.KEYCODE_MENU) 
        {
        	// This is where we launch the menu
        	appView.loadUrl("javascript:keyEvent.menuTrigger()");
        }
                
        return false;
    }
	
    // This is required to start the camera activity!  It has to come from the previous activity
    public void startCamera()
    {
    	Intent intent = new Intent("android.media.action.IMAGE_CAPTURE");
        File photo = new File(Environment.getExternalStorageDirectory(),  "Pic.jpg");
        intent.putExtra(MediaStore.EXTRA_OUTPUT,
                Uri.fromFile(photo));
        imageUri = Uri.fromFile(photo);
        startActivityForResult(intent, 0);
    }
    
    protected void onActivityResult(int requestCode, int resultCode, Intent intent)
    {
    	   super.onActivityResult(requestCode, resultCode, intent);
    	   
    	   if (resultCode == Activity.RESULT_OK) {
    		   Uri selectedImage = imageUri;
    	       getContentResolver().notifyChange(selectedImage, null);
    	       ContentResolver cr = getContentResolver();
    	       Bitmap bitmap;
    	       try {
    	            bitmap = android.provider.MediaStore.Images.Media.getBitmap(cr, selectedImage);
    	            launcher.processPicture(bitmap);
    	       } catch (Exception e) {
    	    	   launcher.failPicture("Did not complete!");
    	       }
    	    }
    	   else
    	   {
    		   launcher.failPicture("Did not complete!");
    	   }
    }

    public WebView getView()
    {
      return this.appView;
    }
      
}<|MERGE_RESOLUTION|>--- conflicted
+++ resolved
@@ -71,11 +71,8 @@
 	private CryptoHandler crypto;
 	private BrowserKey mKey;
 	private AudioHandler audio;
-<<<<<<< HEAD
-	
+
 	private Uri imageUri;
-=======
->>>>>>> bab03882
 	
     /** Called when the activity is first created. */
 	@Override

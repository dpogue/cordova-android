--- conflicted
+++ resolved
@@ -32,11 +32,6 @@
  * Plugins must extend this class and override one of the execute methods.
  */
 public class CordovaPlugin {
-<<<<<<< HEAD
-=======
-    @Deprecated // This is never set.
-    public String id;
->>>>>>> 3792f752
     public CordovaWebView webView;
     public CordovaInterface cordova;
     protected CordovaPreferences preferences;

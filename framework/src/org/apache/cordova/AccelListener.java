--- conflicted
+++ resolved
@@ -55,20 +55,11 @@
     private long timestamp;					        // time of most recent value
     private int status;							        // status of listener
     private int accuracy = SensorManager.SENSOR_STATUS_UNRELIABLE;
-<<<<<<< HEAD
 
     private SensorManager sensorManager;    // Sensor manager
     private Sensor mSensor;						      // Acceleration sensor returned by sensor manager
 
     private String callbackId;              // Keeps track of the single "start" callback ID passed in from JS
-=======
-
-    private SensorManager sensorManager;    // Sensor manager
-    private Sensor mSensor;						      // Acceleration sensor returned by sensor manager
-    
-    private HashMap<String, String> watches = new HashMap<String, String>();
-    private List<String> callbacks = new ArrayList<String>();
->>>>>>> c63be674
 
     /**
      * Create an accelerometer listener.
@@ -101,7 +92,6 @@
      * @return 				A PluginResult object with a status and message.
      */
     public PluginResult execute(String action, JSONArray args, String callbackId) {
-<<<<<<< HEAD
         PluginResult.Status status = PluginResult.Status.NO_RESULT;
         String message = "";
         PluginResult result = new PluginResult(status, message);
@@ -124,64 +114,6 @@
             return new PluginResult(PluginResult.Status.INVALID_ACTION);
         }
         return result;
-=======
-    	PluginResult.Status status = PluginResult.Status.NO_RESULT;
-    	String message = "";
-    	PluginResult result = new PluginResult(status, message);
-    	result.setKeepCallback(true);	
-    	try {
-    		if (action.equals("getAcceleration")) {
-    			if (this.status != AccelListener.RUNNING) {
-    				// If not running, then this is an async call, so don't worry about waiting
-    				// We drop the callback onto our stack, call start, and let start and the sensor callback fire off the callback down the road
-    				this.callbacks.add(callbackId);
-    				this.start();
-    			} else {
-    				return new PluginResult(PluginResult.Status.OK, this.getAccelerationJSON());
-    			}
-    		}
-    		else if (action.equals("addWatch")) {
-    			String watchId = args.getString(0);
-    			this.watches.put(watchId, callbackId);
-    			if (this.status != AccelListener.RUNNING) {
-    				this.start();
-    			}
-    		}
-    		else if (action.equals("clearWatch")) {
-    			String watchId = args.getString(0);
-    			if (this.watches.containsKey(watchId)) {
-    				this.watches.remove(watchId);
-    				if (this.size() == 0) {
-    					this.stop();
-    				}
-    			}
-    			return new PluginResult(PluginResult.Status.OK);
-    		} else {
-    			// Unsupported action
-    			return new PluginResult(PluginResult.Status.INVALID_ACTION);
-    		}
-    	} catch (JSONException e) {
-    		return new PluginResult(PluginResult.Status.JSON_EXCEPTION);
-    	}
-    	return result;
-    }
-
-    /**
-     * Identifies if action to be executed returns a value and should be run synchronously.
-     * 
-     * @param action	The action to execute
-     * @return			T=returns value
-     */
-    public boolean isSynch(String action) {
-    	if (action.equals("getAcceleration") && this.status == AccelListener.RUNNING) {
-    		return true;
-    	} else if (action.equals("addWatch") && this.status == AccelListener.RUNNING) {
-        	return true;
-        } else if (action.equals("clearWatch")) {
-            return true;
-        }
-        return false;
->>>>>>> c63be674
     }
     
     /**
@@ -195,14 +127,7 @@
     //--------------------------------------------------------------------------
     // LOCAL METHODS
     //--------------------------------------------------------------------------
-<<<<<<< HEAD
-    //
-=======
-
-    private int size() {
-    	return this.watches.size() + this.callbacks.size();
-    }
->>>>>>> c63be674
+
     /**
      * Start listening for acceleration sensor.
      * 
@@ -304,7 +229,6 @@
         	this.z = event.values[2];
 
         	this.win();
-<<<<<<< HEAD
         }
     }
 
@@ -348,76 +272,4 @@
         }
         return r;
     }
-=======
-
-        	if (this.size() == 0) {
-        		this.stop();
-        	}
-        }
-    }
-
-    private void fail(int code, String message) {
-    	// Error object
-    	JSONObject errorObj = new JSONObject();
-    	try {
-			errorObj.put("code", code);
-	    	errorObj.put("message", message);
-		} catch (JSONException e) {
-			// TODO Auto-generated catch block
-			e.printStackTrace();
-		}
-    	PluginResult err = new PluginResult(PluginResult.Status.ERROR, errorObj);
-    	
-        for (String callbackId: this.callbacks)
-        {
-        	this.error(err, callbackId);
-        }
-        this.callbacks.clear();
-        
-        err.setKeepCallback(true);
-        
-        Iterator it = this.watches.entrySet().iterator();
-        while (it.hasNext()) {
-            Map.Entry pairs = (Map.Entry)it.next();
-            this.error(err, (String)pairs.getValue());
-        }
-    }
-    
-    private void win() {
-    	// Success return object
-    	PluginResult result = new PluginResult(PluginResult.Status.OK, this.getAccelerationJSON());
-    	
-    	for (String callbackId: this.callbacks)
-        {
-        	this.success(result, callbackId);
-        }
-        this.callbacks.clear();
-        
-        result.setKeepCallback(true);
-        
-        Iterator it = this.watches.entrySet().iterator();
-        while (it.hasNext()) {
-            Map.Entry pairs = (Map.Entry)it.next();
-            this.success(result, (String)pairs.getValue());
-        }
-    }
-
-	private void setStatus(int status) {
-        this.status = status;
-    }
-	
-	private JSONObject getAccelerationJSON() {
-		JSONObject r = new JSONObject();
-		try {
-			r.put("x", this.x);
-			r.put("y", this.y);
-			r.put("z", this.z);
-			r.put("timestamp", this.timestamp);
-		} catch (JSONException e) {
-			// TODO Auto-generated catch block
-			e.printStackTrace();
-		}
-		return r;
-	}
->>>>>>> c63be674
 }
--- conflicted
+++ resolved
@@ -56,18 +56,13 @@
     private static int MEDIA_DURATION = 2;
     private static int MEDIA_POSITION = 3;
     private static int MEDIA_ERROR = 9;
-<<<<<<< HEAD
-    
-=======
-
->>>>>>> d3e24b0c
+
     // Media error codes
     private static int MEDIA_ERR_NONE_ACTIVE    = 0;
     private static int MEDIA_ERR_ABORTED        = 1;
     private static int MEDIA_ERR_NETWORK        = 2;
     private static int MEDIA_ERR_DECODE         = 3;
     private static int MEDIA_ERR_NONE_SUPPORTED = 4;
-<<<<<<< HEAD
     
     private AudioHandler handler;                   // The AudioHandler object
     private String id;                              // The id of this player (used to identify Media object in JavaScript)
@@ -79,32 +74,13 @@
     private String tempFile = null;                 // Temporary recording file name
     
     private MediaPlayer mPlayer = null;             // Audio player object
-=======
-
-    private AudioHandler handler;					// The AudioHandler object
-    private String id;								// The id of this player (used to identify Media object in JavaScript)
-    private int state = MEDIA_NONE;					// State of recording or playback
-    private String audioFile = null;				// File name to play or record to
-    private float duration = -1;					// Duration of audio
-
-    private MediaRecorder recorder = null;			// Audio recording object
-    private String tempFile = null;					// Temporary recording file name
-
-    private MediaPlayer mPlayer = null;				// Audio player object
->>>>>>> d3e24b0c
-    private boolean prepareOnly = false;
+   private boolean prepareOnly = false;
 
     /**
      * Constructor.
-<<<<<<< HEAD
      * 
      * @param handler           The audio handler object
      * @param id                The id of this audio player
-=======
-     *
-     * @param handler			The audio handler object
-     * @param id				The id of this audio player
->>>>>>> d3e24b0c
      */
     public AudioPlayer(AudioHandler handler, String id) {
         this.handler = handler;
@@ -112,23 +88,14 @@
         if (Environment.getExternalStorageState().equals(Environment.MEDIA_MOUNTED)) {
             this.tempFile = Environment.getExternalStorageDirectory().getAbsolutePath() + "/tmprecording.mp3";
         } else {
-            this.tempFile = "/data/data/" + handler.ctx.getPackageName() + "/cache/tmprecording.mp3";
-        }
-<<<<<<< HEAD
-    }   
-=======
-    }
->>>>>>> d3e24b0c
+            this.tempFile = "/data/data/" + handler.ctx.getActivity().getPackageName() + "/cache/tmprecording.mp3";
+        }
+    }
 
     /**
      * Destroy player and stop audio playing or recording.
      */
     public void destroy() {
-<<<<<<< HEAD
-        
-=======
-
->>>>>>> d3e24b0c
         // Stop any play or record
         if (this.mPlayer != null) {
             if ((this.state == MEDIA_RUNNING) || (this.state == MEDIA_PAUSED)) {
@@ -147,24 +114,14 @@
 
     /**
      * Start recording the specified file.
-<<<<<<< HEAD
      * 
      * @param file              The name of the file
-=======
-     *
-     * @param file				The name of the file
->>>>>>> d3e24b0c
      */
     public void startRecording(String file) {
         if (this.mPlayer != null) {
             Log.d(LOG_TAG, "AudioPlayer Error: Can't record in play mode.");
             this.handler.sendJavascript("cordova.require('cordova/plugin/Media').onStatus('" + this.id + "', "+MEDIA_ERROR+", { \"code\":"+MEDIA_ERR_ABORTED+"});");
         }
-<<<<<<< HEAD
-        
-=======
-
->>>>>>> d3e24b0c
         // Make sure we're not already recording
         else if (this.recorder == null) {
             this.audioFile = file;
@@ -183,22 +140,6 @@
             } catch (IOException e) {
                 e.printStackTrace();
             }
-<<<<<<< HEAD
-            this.handler.sendJavascript("cordova.require('cordova/plugin/Media').onStatus('" + this.id + "', "+MEDIA_ERROR+", { \"code\":"+MEDIA_ERR_ABORTED+"});");            
-        }
-        else {
-            Log.d(LOG_TAG, "AudioPlayer Error: Already recording.");
-            this.handler.sendJavascript("cordova.require('cordova/plugin/Media').onStatus('" + this.id + "', "+MEDIA_ERROR+", { \"code\":"+MEDIA_ERR_ABORTED+"});");            
-        }
-    }
-    
-    /**
-     * Save temporary recorded file to specified name
-     * 
-     * @param file
-     */
-    public void moveFile(String file) { 
-=======
             this.handler.sendJavascript("cordova.require('cordova/plugin/Media').onStatus('" + this.id + "', "+MEDIA_ERROR+", { \"code\":"+MEDIA_ERR_ABORTED+"});");
         }
         else {
@@ -213,45 +154,30 @@
      * @param file
      */
     public void moveFile(String file) {
->>>>>>> d3e24b0c
         /* this is a hack to save the file as the specified name */
         File f = new File(this.tempFile);
         if (Environment.getExternalStorageState().equals(Environment.MEDIA_MOUNTED)) {
             f.renameTo(new File(Environment.getExternalStorageDirectory().getAbsolutePath()
                     + File.separator + file));
         } else {
-            f.renameTo(new File("/data/data/" + handler.ctx.getPackageName() + "/cache/" + file));
-        }
-<<<<<<< HEAD
-        
-    }
-    
-=======
-
-    }
-
->>>>>>> d3e24b0c
+            f.renameTo(new File("/data/data/" + handler.ctx.getActivity().getPackageName() + "/cache/" + file));
+        }
+
+    }
+
     /**
      * Stop recording and save to the file specified when recording started.
      */
     public void stopRecording() {
         if (this.recorder != null) {
-<<<<<<< HEAD
-            try {
-=======
             try{
->>>>>>> d3e24b0c
                 if (this.state == MEDIA_RUNNING) {
                     this.recorder.stop();
                     this.setState(MEDIA_STOPPED);
                 }
                 this.moveFile(this.audioFile);
-<<<<<<< HEAD
-            } catch (Exception e) {
-=======
             }
             catch (Exception e) {
->>>>>>> d3e24b0c
                 e.printStackTrace();
             }
         }
@@ -259,22 +185,13 @@
 
     /**
      * Start or resume playing audio file.
-<<<<<<< HEAD
      * 
      * @param file              The name of the audio file.
-=======
-     *
-     * @param file				The name of the audio file.
->>>>>>> d3e24b0c
      */
     public void startPlaying(String file) {
         if (this.recorder != null) {
             Log.d(LOG_TAG, "AudioPlayer Error: Can't play in record mode.");
-<<<<<<< HEAD
             this.handler.sendJavascript("cordova.require('cordova/plugin/Media').onStatus('" + this.id + "', " + MEDIA_ERROR + ", { \"code\":" + MEDIA_ERR_ABORTED + "});");
-=======
-            this.handler.sendJavascript("cordova.require('cordova/plugin/Media').onStatus('" + this.id + "', "+MEDIA_ERROR+", { \"code\":"+MEDIA_ERR_ABORTED+"});");
->>>>>>> d3e24b0c
         }
 
         // If this is a new request to play audio, or stopped
@@ -303,11 +220,7 @@
                 else {
                     if (file.startsWith("/android_asset/")) {
                         String f = file.substring(15);
-<<<<<<< HEAD
                         android.content.res.AssetFileDescriptor fd = this.handler.ctx.getActivity().getAssets().openFd(f);
-=======
-                        android.content.res.AssetFileDescriptor fd = this.handler.ctx.getBaseContext().getAssets().openFd(f);
->>>>>>> d3e24b0c
                         this.mPlayer.setDataSource(fd.getFileDescriptor(), fd.getStartOffset(), fd.getLength());
                     }
                     else {
@@ -327,16 +240,9 @@
                     // Get duration
                     this.duration = getDurationInSeconds();
                 }
-<<<<<<< HEAD
             } catch (Exception e) {
                 e.printStackTrace();
                 this.handler.sendJavascript("cordova.require('cordova/plugin/Media').onStatus('" + this.id + "', " + MEDIA_ERROR + ", { \"code\":" + MEDIA_ERR_ABORTED + "});");
-=======
-            }
-            catch (Exception e) {
-                e.printStackTrace();
-                this.handler.sendJavascript("cordova.require('cordova/plugin/Media').onStatus('" + this.id + "', "+MEDIA_ERROR+", { \"code\":"+MEDIA_ERR_ABORTED+"});");
->>>>>>> d3e24b0c
             }
         }
 
@@ -349,13 +255,8 @@
                 this.setState(MEDIA_RUNNING);
             }
             else {
-<<<<<<< HEAD
                 Log.d(LOG_TAG, "AudioPlayer Error: startPlaying() called during invalid state: " + this.state);
                 this.handler.sendJavascript("cordova.require('cordova/plugin/Media').onStatus('" + this.id + "', " + MEDIA_ERROR + ", { \"code\":" + MEDIA_ERR_ABORTED + "});");
-=======
-                Log.d(LOG_TAG, "AudioPlayer Error: startPlaying() called during invalid state: "+this.state);
-                this.handler.sendJavascript("cordova.require('cordova/plugin/Media').onStatus('" + this.id + "', "+MEDIA_ERROR+", { \"code\":"+MEDIA_ERR_ABORTED+"});");
->>>>>>> d3e24b0c
             }
         }
     }
@@ -367,11 +268,7 @@
         if (this.mPlayer != null) {
             this.mPlayer.seekTo(milliseconds);
             Log.d(LOG_TAG, "Send a onStatus update for the new seek");
-<<<<<<< HEAD
             this.handler.sendJavascript("cordova.require('cordova/plugin/Media').onStatus('" + this.id + "', " + MEDIA_POSITION + ", " + milliseconds / 1000.0f + ");");
-=======
-            this.handler.sendJavascript("cordova.require('cordova/plugin/Media').onStatus('" + this.id + "', "+MEDIA_POSITION+", "+milliseconds/1000.0f+");");
->>>>>>> d3e24b0c
         }
     }
 
@@ -386,13 +283,8 @@
             this.setState(MEDIA_PAUSED);
         }
         else {
-<<<<<<< HEAD
             Log.d(LOG_TAG, "AudioPlayer Error: pausePlaying() called during invalid state: " + this.state);
             this.handler.sendJavascript("cordova.require('cordova/plugin/Media').onStatus('" + this.id + "', " + MEDIA_ERROR + ", { \"code\":" + MEDIA_ERR_NONE_ACTIVE + "});");
-=======
-            Log.d(LOG_TAG, "AudioPlayer Error: pausePlaying() called during invalid state: "+this.state);
-            this.handler.sendJavascript("cordova.require('cordova/plugin/Media').onStatus('" + this.id + "', "+MEDIA_ERROR+", { \"code\":"+MEDIA_ERR_NONE_ACTIVE+"});");
->>>>>>> d3e24b0c
         }
     }
 
@@ -405,25 +297,15 @@
             this.setState(MEDIA_STOPPED);
         }
         else {
-<<<<<<< HEAD
             Log.d(LOG_TAG, "AudioPlayer Error: stopPlaying() called during invalid state: " + this.state);
             this.handler.sendJavascript("cordova.require('cordova/plugin/Media').onStatus('" + this.id + "', " + MEDIA_ERROR + ", { \"code\":" + MEDIA_ERR_NONE_ACTIVE + "});");
-=======
-            Log.d(LOG_TAG, "AudioPlayer Error: stopPlaying() called during invalid state: "+this.state);
-            this.handler.sendJavascript("cordova.require('cordova/plugin/Media').onStatus('" + this.id + "', "+MEDIA_ERROR+", { \"code\":"+MEDIA_ERR_NONE_ACTIVE+"});");
->>>>>>> d3e24b0c
         }
     }
 
     /**
      * Callback to be invoked when playback of a media source has completed.
-<<<<<<< HEAD
      * 
      * @param mPlayer           The MediaPlayer that reached the end of the file 
-=======
-     *
-     * @param mPlayer			The MediaPlayer that reached the end of the file
->>>>>>> d3e24b0c
      */
     public void onCompletion(MediaPlayer mPlayer) {
         this.setState(MEDIA_STOPPED);
@@ -431,7 +313,6 @@
 
     /**
      * Get current position of playback.
-<<<<<<< HEAD
      * 
      * @return                  position in msec or -1 if not playing
      */
@@ -577,153 +458,6 @@
      *
      * @param volume
      */
-=======
-     *
-     * @return 					position in msec or -1 if not playing
-     */
-    public long getCurrentPosition() {
-        if ((this.state == MEDIA_RUNNING) || (this.state == MEDIA_PAUSED)) {
-            int curPos = this.mPlayer.getCurrentPosition();
-            this.handler.sendJavascript("cordova.require('cordova/plugin/Media').onStatus('" + this.id + "', "+MEDIA_POSITION+", "+curPos/1000.0f+");");
-            return curPos;
-        }
-        else {
-            return -1;
-        }
-    }
-
-    /**
-     * Determine if playback file is streaming or local.
-     * It is streaming if file name starts with "http://"
-     *
-     * @param file				The file name
-     * @return					T=streaming, F=local
-     */
-    public boolean isStreaming(String file) {
-        if (file.contains("http://") || file.contains("https://")) {
-            return true;
-        }
-        else {
-            return false;
-        }
-    }
-
-   /**
-     * Get the duration of the audio file.
-     *
-     * @param file				The name of the audio file.
-     * @return					The duration in msec.
-     * 							-1=can't be determined
-     * 							-2=not allowed
-     */
-    public float getDuration(String file) {
-
-        // Can't get duration of recording
-        if (this.recorder != null) {
-            return(-2); // not allowed
-        }
-
-        // If audio file already loaded and started, then return duration
-        if (this.mPlayer != null) {
-            return this.duration;
-        }
-
-        // If no player yet, then create one
-        else {
-            this.prepareOnly = true;
-            this.startPlaying(file);
-
-            // This will only return value for local, since streaming
-            // file hasn't been read yet.
-            return this.duration;
-        }
-    }
-
-    /**
-     * Callback to be invoked when the media source is ready for playback.
-     *
-     * @param mPlayer			The MediaPlayer that is ready for playback
-     */
-    public void onPrepared(MediaPlayer mPlayer) {
-        // Listen for playback completion
-        this.mPlayer.setOnCompletionListener(this);
-
-        // If start playing after prepared
-        if (!this.prepareOnly) {
-
-            // Start playing
-            this.mPlayer.start();
-
-            // Set player init flag
-            this.setState(MEDIA_RUNNING);
-        }
-
-        // Save off duration
-        this.duration = getDurationInSeconds();
-        this.prepareOnly = false;
-
-        // Send status notification to JavaScript
-        this.handler.sendJavascript("cordova.require('cordova/plugin/Media').onStatus('" + this.id + "', "+MEDIA_DURATION+","+this.duration+");");
-
-    }
-
-    /**
-     * By default Android returns the length of audio in mills but we want seconds
-     *
-     * @return length of clip in seconds
-     */
-    private float getDurationInSeconds() {
-        return (this.mPlayer.getDuration() / 1000.0f);
-    }
-
-    /**
-     * Callback to be invoked when there has been an error during an asynchronous operation
-     *  (other errors will throw exceptions at method call time).
-     *
-     * @param mPlayer			the MediaPlayer the error pertains to
-     * @param arg1				the type of error that has occurred: (MEDIA_ERROR_UNKNOWN, MEDIA_ERROR_SERVER_DIED)
-     * @param arg2				an extra code, specific to the error.
-     */
-    public boolean onError(MediaPlayer mPlayer, int arg1, int arg2) {
-        Log.d(LOG_TAG, "AudioPlayer.onError(" + arg1 + ", " + arg2+")");
-
-        // TODO: Not sure if this needs to be sent?
-        this.mPlayer.stop();
-        this.mPlayer.release();
-
-        // Send error notification to JavaScript
-        this.handler.sendJavascript("cordova.require('cordova/plugin/Media').onStatus('" + this.id + "', { \"code\":"+arg1+"});");
-        return false;
-    }
-
-    /**
-     * Set the state and send it to JavaScript.
-     *
-     * @param state
-     */
-    private void setState(int state) {
-        if (this.state != state) {
-            this.handler.sendJavascript("cordova.require('cordova/plugin/Media').onStatus('" + this.id + "', "+MEDIA_STATE+", "+state+");");
-        }
-
-        this.state = state;
-    }
-
-    /**
-     * Get the audio state.
-     *
-     * @return int
-     */
-    public int getState() {
-        return this.state;
-    }
-
-    /**
-     * Set the volume for audio player
-     *
-     * @param volume
-     */
->>>>>>> d3e24b0c
     public void setVolume(float volume) {
         this.mPlayer.setVolume(volume, volume);
     }

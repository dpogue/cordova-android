--- conflicted
+++ resolved
@@ -76,11 +76,7 @@
                 map.put("urls", true);
                 map.put("photos", true);
                 map.put("categories", true);
-<<<<<<< HEAD
            } 
-=======
-            }
->>>>>>> d3e24b0c
             else {
                 for (int i=0; i<fields.length(); i++) {
                     key = fields.getString(i);
@@ -181,13 +177,8 @@
      */
     public abstract boolean remove(String id);
 
-<<<<<<< HEAD
    /**
      * A class that represents the where clause to be used in the database query 
-=======
-    /**
-     * A class that represents the where clause to be used in the database query
->>>>>>> d3e24b0c
      */
     class WhereOptions {
         private String where;

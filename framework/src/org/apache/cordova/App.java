/*
       Licensed to the Apache Software Foundation (ASF) under one
       or more contributor license agreements.  See the NOTICE file
       distributed with this work for additional information
       regarding copyright ownership.  The ASF licenses this file
       to you under the Apache License, Version 2.0 (the
       "License"); you may not use this file except in compliance
       with the License.  You may obtain a copy of the License at

         http://www.apache.org/licenses/LICENSE-2.0

       Unless required by applicable law or agreed to in writing,
       software distributed under the License is distributed on an
       "AS IS" BASIS, WITHOUT WARRANTIES OR CONDITIONS OF ANY
       KIND, either express or implied.  See the License for the
       specific language governing permissions and limitations
       under the License.
*/

package org.apache.cordova;

import org.apache.cordova.api.LOG;
import org.apache.cordova.api.Plugin;
import org.apache.cordova.api.PluginResult;
import org.json.JSONArray;
import org.json.JSONException;
import org.json.JSONObject;
import java.util.HashMap;

/**
 * This class exposes methods in DroidGap that can be called from JavaScript.
 */
public class App extends Plugin {

    /**
     * Executes the request and returns PluginResult.
     *
     * @param action        The action to execute.
     * @param args          JSONArry of arguments for the plugin.
     * @param callbackId    The callback id used when calling back into JavaScript.
     * @return              A PluginResult object with a status and message.
     */
    public PluginResult execute(String action, JSONArray args, String callbackId) {
        PluginResult.Status status = PluginResult.Status.OK;
        String result = "";

        try {
            if (action.equals("clearCache")) {
                this.clearCache();
            }
            else if (action.equals("show")) { // TODO @bc - Not in master branch.  When should this be called?
                cordova.getActivity().runOnUiThread(new Runnable() {
                    public void run() {
                        webView.postMessage("spinner", "stop");
                    }
                });
            }
            else if (action.equals("loadUrl")) {
                this.loadUrl(args.getString(0), args.optJSONObject(1));
            }
            else if (action.equals("cancelLoadUrl")) {
                this.cancelLoadUrl();
            }
            else if (action.equals("clearHistory")) {
                this.clearHistory();
            }
            else if (action.equals("backHistory")) {
                this.backHistory();
            }
            else if (action.equals("overrideButton")) {
                this.overrideButton(args.getString(0), args.getBoolean(1));
            }
            else if (action.equals("overrideBackbutton")) {
                this.overrideBackbutton(args.getBoolean(0));
            }
            else if (action.equals("exitApp")) {
                this.exitApp();
            }
            return new PluginResult(status, result);
        } catch (JSONException e) {
            return new PluginResult(PluginResult.Status.JSON_EXCEPTION);
        }
    }

    //--------------------------------------------------------------------------
    // LOCAL METHODS
    //--------------------------------------------------------------------------

    /**
     * Clear the resource cache.
     */
    public void clearCache() {
        this.webView.clearCache(true);
    }

    /**
     * Load the url into the webview.
     *
     * @param url
     * @param props			Properties that can be passed in to the DroidGap activity (i.e. loadingDialog, wait, ...)
     * @throws JSONException
     */
    public void loadUrl(String url, JSONObject props) throws JSONException {
        LOG.d("App", "App.loadUrl("+url+","+props+")");
        int wait = 0;
        boolean openExternal = false;
        boolean clearHistory = false;

        // If there are properties, then set them on the Activity
        HashMap<String, Object> params = new HashMap<String, Object>();
        if (props != null) {
            JSONArray keys = props.names();
            for (int i = 0; i < keys.length(); i++) {
                String key = keys.getString(i);
                if (key.equals("wait")) {
                    wait = props.getInt(key);
                }
                else if (key.equalsIgnoreCase("openexternal")) {
                    openExternal = props.getBoolean(key);
                }
                else if (key.equalsIgnoreCase("clearhistory")) {
                    clearHistory = props.getBoolean(key);
                }
                else {
                    Object value = props.get(key);
                    if (value == null) {

                    }
                    else if (value.getClass().equals(String.class)) {
                        params.put(key, (String)value);
                    }
                    else if (value.getClass().equals(Boolean.class)) {
                        params.put(key, (Boolean)value);
                    }
                    else if (value.getClass().equals(Integer.class)) {
                        params.put(key, (Integer)value);
                    }
                }
            }
        }

        // If wait property, then delay loading

        if (wait > 0) {
            try {
                synchronized(this) {
                    this.wait(wait);
                }
            } catch (InterruptedException e) {
                e.printStackTrace();
            }
        }
        this.webView.showWebPage(url, openExternal, clearHistory, params);
    }

    /**
     * Cancel loadUrl before it has been loaded (Only works on a CordovaInterface class)
     */
    @Deprecated
    public void cancelLoadUrl() {
        this.cordova.cancelLoadUrl();
    }

    /**
     * Clear page history for the app.
     */
    public void clearHistory() {
        this.webView.clearHistory();
    }

    /**
     * Go to previous page displayed.
     * This is the same as pressing the backbutton on Android device.
     */
    public void backHistory() {
        this.webView.backHistory();
    }

    /**
     * Override the default behavior of the Android back button.
     * If overridden, when the back button is pressed, the "backKeyDown" JavaScript event will be fired.
     *
     * @param override		T=override, F=cancel override
     */
    public void overrideBackbutton(boolean override) {
        LOG.i("App", "WARNING: Back Button Default Behaviour will be overridden.  The backbutton event will be fired!");
        webView.bindButton(override);
    }

    /**
     * Override the default behavior of the Android volume buttons.
     * If overridden, when the volume button is pressed, the "volume[up|down]button" JavaScript event will be fired.
     *
     * @param button        volumeup, volumedown
     * @param override      T=override, F=cancel override
     */
    public void overrideButton(String button, boolean override) {
        LOG.i("DroidGap", "WARNING: Volume Button Default Behaviour will be overridden.  The volume event will be fired!");
        webView.bindButton(button, override);
    }
<<<<<<< HEAD
    /**
     * Return whether the Android back button is overridden by the user.
     *
     * @return boolean
     */
    public boolean isBackbuttonOverridden() {
        return webView.isBackButtonBound();
    }
=======
>>>>>>> fba87de0

    /**
     * Exit the Android application.
     */
    public void exitApp() {
        this.webView.postMessage("exit", null);
    }

}<|MERGE_RESOLUTION|>--- conflicted
+++ resolved
@@ -198,7 +198,7 @@
         LOG.i("DroidGap", "WARNING: Volume Button Default Behaviour will be overridden.  The volume event will be fired!");
         webView.bindButton(button, override);
     }
-<<<<<<< HEAD
+
     /**
      * Return whether the Android back button is overridden by the user.
      *
@@ -207,8 +207,6 @@
     public boolean isBackbuttonOverridden() {
         return webView.isBackButtonBound();
     }
-=======
->>>>>>> fba87de0
 
     /**
      * Exit the Android application.

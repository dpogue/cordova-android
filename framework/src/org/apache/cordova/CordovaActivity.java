/*
       Licensed to the Apache Software Foundation (ASF) under one
       or more contributor license agreements.  See the NOTICE file
       distributed with this work for additional information
       regarding copyright ownership.  The ASF licenses this file
       to you under the Apache License, Version 2.0 (the
       "License"); you may not use this file except in compliance
       with the License.  You may obtain a copy of the License at

         http://www.apache.org/licenses/LICENSE-2.0

       Unless required by applicable law or agreed to in writing,
       software distributed under the License is distributed on an
       "AS IS" BASIS, WITHOUT WARRANTIES OR CONDITIONS OF ANY
       KIND, either express or implied.  See the License for the
       specific language governing permissions and limitations
       under the License.
*/
package org.apache.cordova;

import java.lang.reflect.Constructor;
import java.lang.reflect.InvocationTargetException;
import java.util.HashMap;
import java.util.Locale;
import java.util.concurrent.ExecutorService;
import java.util.concurrent.Executors;

import org.apache.cordova.CordovaInterface;
import org.apache.cordova.CordovaPlugin;
import org.apache.cordova.LOG;
import org.json.JSONException;
import org.json.JSONObject;

import android.annotation.SuppressLint;
import android.app.Activity;
import android.app.AlertDialog;
import android.app.Dialog;
import android.app.ProgressDialog;
import android.content.Context;
import android.content.DialogInterface;
import android.content.Intent;
import android.content.res.Configuration;
import android.graphics.Color;
import android.media.AudioManager;
import android.net.Uri;
import android.os.Bundle;
import android.os.Handler;
import android.util.Log;
import android.view.Display;
import android.view.KeyEvent;
import android.view.Menu;
import android.view.MenuItem;
import android.view.View;
import android.view.ViewGroup;
import android.view.Window;
import android.view.WindowManager;
import android.widget.ImageView;
import android.webkit.ValueCallback;
import android.webkit.WebViewClient;
import android.widget.LinearLayout;

/**
 * This class is the main Android activity that represents the Cordova
 * application.  It should be extended by the user to load the specific
 * html file that contains the application.
 *
 * As an example:
 * 
 * <pre>
 *     package org.apache.cordova.examples;
 *
 *     import android.os.Bundle;
 *     import org.apache.cordova.*;
 *
 *     public class Example extends CordovaActivity {
 *       &#64;Override
 *       public void onCreate(Bundle savedInstanceState) {
 *         super.onCreate(savedInstanceState);
 *         super.init();
 *         // Load your application
 *         super.loadUrl(Config.getStartUrl());
 *       }
 *     }
 * </pre>
 * 
 * Cordova xml configuration: Cordova uses a configuration file at 
 * res/xml/config.xml to specify its settings. See "The config.xml File"
 * guide in cordova-docs at http://cordova.apache.org/docs for the documentation
 * for the configuration. The use of the set*Property() methods is
 * deprecated in favor of the config.xml file.
 *
 */
public class CordovaActivity extends Activity implements CordovaInterface {
    public static String TAG = "CordovaActivity";

    // The webview for our app
    protected CordovaWebView appView;
    protected CordovaWebViewClient webViewClient;

    protected LinearLayout root;
    protected boolean cancelLoadUrl = false;
    protected ProgressDialog spinnerDialog = null;
    private final ExecutorService threadPool = Executors.newCachedThreadPool();


    // The initial URL for our app
    // ie http://server/path/index.html#abc?query
    //private String url = null;

    private static int ACTIVITY_STARTING = 0;
    private static int ACTIVITY_RUNNING = 1;
    private static int ACTIVITY_EXITING = 2;
    private int activityState = 0;  // 0=starting, 1=running (after 1st resume), 2=shutting down

    // Plugin to call when activity result is received
    protected CordovaPlugin activityResultCallback = null;
    protected boolean activityResultKeepRunning;

    // Default background color for activity
    // (this is not the color for the webview, which is set in HTML)
    private int backgroundColor = Color.BLACK;

    /*
     * The variables below are used to cache some of the activity properties.
     */

    // Draw a splash screen using an image located in the drawable resource directory.
    // This is not the same as calling super.loadSplashscreen(url)
    protected int splashscreen = 0;
    protected int splashscreenTime = 3000;

    // LoadUrl timeout value in msec (default of 20 sec)
    protected int loadUrlTimeoutValue = 20000;

    // Keep app running when pause is received. (default = true)
    // If true, then the JavaScript and native code continue to run in the background
    // when another application (activity) is started.
    protected boolean keepRunning = true;

    private int lastRequestCode;

    private Object responseCode;

    private Intent lastIntent;

    private Object lastResponseCode;

    private String initCallbackClass;

    private Object LOG_TAG;


    /**
     * Called when the activity is first created.
     *
     * @param savedInstanceState
     */
    @SuppressWarnings("deprecation")
    @Override
    public void onCreate(Bundle savedInstanceState) {
        Config.init(this);
        LOG.d(TAG, "CordovaActivity.onCreate()");
        super.onCreate(savedInstanceState);

        if(savedInstanceState != null)
        {
            initCallbackClass = savedInstanceState.getString("callbackClass");
        }
        
        if(!this.getBooleanProperty("ShowTitle", false))
        {
            getWindow().requestFeature(Window.FEATURE_NO_TITLE);
        }

        if(this.getBooleanProperty("SetFullscreen", false))
        {
            Log.d(TAG, "The SetFullscreen configuration is deprecated in favor of Fullscreen, and will be removed in a future version.");
            getWindow().setFlags(WindowManager.LayoutParams.FLAG_FULLSCREEN,
                    WindowManager.LayoutParams.FLAG_FULLSCREEN);
        }
        else
        {
            getWindow().setFlags(WindowManager.LayoutParams.FLAG_FORCE_NOT_FULLSCREEN,
                    WindowManager.LayoutParams.FLAG_FORCE_NOT_FULLSCREEN);
        }
        // This builds the view.  We could probably get away with NOT having a LinearLayout, but I like having a bucket!
        Display display = getWindowManager().getDefaultDisplay();
        int width = display.getWidth();
        int height = display.getHeight();

        root = new LinearLayoutSoftKeyboardDetect(this, width, height);
        root.setOrientation(LinearLayout.VERTICAL);
        root.setBackgroundColor(this.backgroundColor);
        root.setLayoutParams(new LinearLayout.LayoutParams(ViewGroup.LayoutParams.MATCH_PARENT,
                ViewGroup.LayoutParams.MATCH_PARENT, 0.0F));

        // Setup the hardware volume controls to handle volume control
        setVolumeControlStream(AudioManager.STREAM_MUSIC);
    }

    /**
     * Get the Android activity.
     *
     * @return the Activity
     */
    public Activity getActivity() {
        return this;
    }

    /**
     * Construct the default web view object.
     *
     * This is intended to be overridable by subclasses of CordovaIntent which
     * require a more specialized web view.
     */
    protected CordovaWebView makeWebView() {
        String r = this.getStringProperty("webView", "org.apache.cordova.AndroidWebView");

        try {
            Class webViewClass = Class.forName(r);
            Constructor<CordovaWebView> [] webViewConstructors = webViewClass.getConstructors();
<<<<<<< HEAD
            
            
            if(CordovaWebView.class.isAssignableFrom(webViewClass)) {
                for (Constructor<CordovaWebView> constructor : webViewConstructors) {
                    try {
                        CordovaWebView webView =  (CordovaWebView) constructor.newInstance(this);
                        return webView;
                    } catch (IllegalArgumentException e) {
                        LOG.e(TAG, "Illegal arguments, try next constructor.");
                    }
                }
            }
            else
            {
                LOG.e(TAG, "The WebView Engine is NOT a proper WebView, defaulting to system WebView");
            }
=======

            if(CordovaWebView.class.isAssignableFrom(webViewClass)) {
                for (Constructor<CordovaWebView> constructor : webViewConstructors) {
                    try {
                        CordovaWebView webView = (CordovaWebView) constructor.newInstance(this);
                        return webView;
                    } catch (IllegalArgumentException e) {
                        LOG.d(TAG, "Illegal arguments; trying next constructor.");
                    }
                }
            }
            LOG.e(TAG, "The WebView Engine is NOT a proper WebView, defaulting to system WebView");
>>>>>>> df05f3a3
        } catch (ClassNotFoundException e) {
            LOG.e(TAG, "The WebView Engine was not found, defaulting to system WebView");
        } catch (InstantiationException e) {
            LOG.e(TAG, "Unable to instantiate the WebView, defaulting to system WebView");
        } catch (IllegalAccessException e) {
            LOG.e(TAG, "Illegal Access to Constructor.  This should never happen, defaulting to system WebView");
        } catch (IllegalArgumentException e) {
            LOG.e(TAG, "The WebView does not implement the default constructor, defaulting to system WebView");
        } catch (InvocationTargetException e) {
            LOG.e(TAG, "Invocation Target Exception! Reflection is hard, defaulting to system WebView");
        }
        
        // If all else fails, return a default WebView
        return (CordovaWebView) new AndroidWebView(CordovaActivity.this);
    }

    /**
     * Construct the client for the default web view object.
     *
     * This is intended to be overridable by subclasses of CordovaActivity which
     * require a more specialized web view. By default, it allows the webView
     * to create its own client objects.
     *
     * @param webView the default constructed web view object
     */
    protected CordovaWebViewClient makeWebViewClient(CordovaWebView webView) {
<<<<<<< HEAD
    	return webView.makeWebViewClient();
=======
        return webView.makeWebViewClient();
>>>>>>> df05f3a3
    }

    /**
     * Construct the chrome client for the default web view object.
     *
     * This is intended to be overridable by subclasses of CordovaActivity which
     * require a more specialized web view. By default, it allows the webView
     * to create its own client objects.
     *
     * @param webView the default constructed web view object
     */
    protected CordovaChromeClient makeChromeClient(CordovaWebView webView) {
<<<<<<< HEAD
    	return webView.makeChromeClient();
=======
        return webView.makeWebChromeClient();
>>>>>>> df05f3a3
    }

    /**
     * Create and initialize web container with default web view objects.
     */
    public void init() {
        CordovaWebView webView = makeWebView();
        this.init(webView, makeWebViewClient(webView), makeChromeClient(webView));
    }

    /**
     * Initialize web container with web view objects.
     *
     * @param webView
     * @param webViewClient
     * @param webChromeClient
     */
    @SuppressLint("NewApi")
    public void init(CordovaWebView webView, CordovaWebViewClient webViewClient, CordovaChromeClient webChromeClient) {
        LOG.d(TAG, "CordovaActivity.init()");

        // Set up web container
        this.appView = webView;
        this.appView.setId(100);

        this.appView.setWebViewClient(webViewClient);
        this.appView.setWebChromeClient(webChromeClient);
        webViewClient.setWebView(this.appView);
        webChromeClient.setWebView(this.appView);

        this.appView.setLayoutParams(new LinearLayout.LayoutParams(
                ViewGroup.LayoutParams.MATCH_PARENT,
                ViewGroup.LayoutParams.MATCH_PARENT,
                1.0F));

        if (this.getBooleanProperty("DisallowOverscroll", false)) {
            if (android.os.Build.VERSION.SDK_INT >= android.os.Build.VERSION_CODES.GINGERBREAD) {
                //Note: We're using the parent class, because all we know is that this will be a view
                this.appView.setOverScrollMode(View.OVER_SCROLL_NEVER);
            }
        }

        // Add web view but make it invisible while loading URL
        this.appView.setVisibility(View.INVISIBLE);
        this.root.addView((View) this.appView.getView());
        setContentView(this.root);

        // Clear cancel flag
        this.cancelLoadUrl = false;
        
    }

    /**
     * Load the url into the webview.
     *
     * @param url
     */
    public void loadUrl(String url) {

        // Init web view if not already done
        if (this.appView == null) {
            this.init();
        }

        this.splashscreenTime = this.getIntegerProperty("SplashScreenDelay", this.splashscreenTime);
        if(this.splashscreenTime > 0)
        {
            this.splashscreen = this.getIntegerProperty("SplashScreen", 0);
            if(this.splashscreen != 0)
            {
                this.showSplashScreen(this.splashscreenTime);
            }
        }
        
        // Set backgroundColor
        this.backgroundColor = this.getIntegerProperty("BackgroundColor", Color.BLACK);
        this.root.setBackgroundColor(this.backgroundColor);

        // If keepRunning
        this.keepRunning = this.getBooleanProperty("KeepRunning", true);

        //Check if the view is attached to anything
        if(appView.getParent() != null)
        {
            // Then load the spinner
            this.loadSpinner();
        }
        //Load the correct splashscreen
        
        if(this.splashscreen != 0)
        {
            this.appView.loadUrl(url, this.splashscreenTime);
        }
        else
        {
            this.appView.loadUrl(url);
        }
    }

    /**
     * Load the url into the webview after waiting for period of time.
     * This is used to display the splashscreen for certain amount of time.
     *
     * @param url
     * @param time              The number of ms to wait before loading webview
     */
    public void loadUrl(final String url, int time) {

        this.splashscreenTime = time;
        this.loadUrl(url);
        
    }
    
    /*
     * Load the spinner
     */
    void loadSpinner() {

        // If loadingDialog property, then show the App loading dialog for first page of app
        String loading = null;
        if ((this.appView == null) || !this.appView.canGoBack()) {
            loading = this.getStringProperty("LoadingDialog", null);
        }
        else {
            loading = this.getStringProperty("LoadingPageDialog", null);
        }
        if (loading != null) {

            String title = "";
            String message = "Loading Application...";

            if (loading.length() > 0) {
                int comma = loading.indexOf(',');
                if (comma > 0) {
                    title = loading.substring(0, comma);
                    message = loading.substring(comma + 1);
                }
                else {
                    title = "";
                    message = loading;
                }
            }
            this.spinnerStart(title, message);
        }
    }


    /**
     * Clear the resource cache.
     */
    public void clearCache() {
        if (this.appView == null) {
            this.init();
        }
        this.appView.clearCache(true);
    }

    /**
     * Clear web history in this web view.
     */
    public void clearHistory() {
        this.appView.clearHistory();
    }

    /**
     * Go to previous page in history.  (We manage our own history)
     *
     * @return true if we went back, false if we are already at top
     */
    public boolean backHistory() {
        if (this.appView != null) {
            return appView.backHistory();
        }
        return false;
    }

    @Override
    /**
     * Called by the system when the device configuration changes while your activity is running.
     *
     * @param Configuration newConfig
     */
    public void onConfigurationChanged(Configuration newConfig) {
        //don't reload the current page when the orientation is changed
        super.onConfigurationChanged(newConfig);
    }

    /**
     * Get boolean property for activity.
     *
     * @param name
     * @param defaultValue
     * @return the boolean value of the named property
     */
    public boolean getBooleanProperty(String name, boolean defaultValue) {
        Bundle bundle = this.getIntent().getExtras();
        if (bundle == null) {
            return defaultValue;
        }
        name = name.toLowerCase(Locale.getDefault());
        Boolean p;
        try {
            p = (Boolean) bundle.get(name);
        } catch (ClassCastException e) {
            String s = bundle.get(name).toString();
            if ("true".equals(s)) {
                p = true;
            }
            else {
                p = false;
            }
        }
        if (p == null) {
            return defaultValue;
        }
        return p.booleanValue();
    }

    /**
     * Get int property for activity.
     *
     * @param name
     * @param defaultValue
     * @return the int value for the named property
     */
    public int getIntegerProperty(String name, int defaultValue) {
        Bundle bundle = this.getIntent().getExtras();
        if (bundle == null) {
            return defaultValue;
        }
        name = name.toLowerCase(Locale.getDefault());
        Integer p;
        try {
            p = (Integer) bundle.get(name);
        } catch (ClassCastException e) {
            p = Integer.parseInt(bundle.get(name).toString());
        }
        if (p == null) {
            return defaultValue;
        }
        return p.intValue();
    }

    /**
     * Get string property for activity.
     *
     * @param name
     * @param defaultValue
     * @return the String value for the named property
     */
    public String getStringProperty(String name, String defaultValue) {
        Bundle bundle = this.getIntent().getExtras();
        if (bundle == null) {
            return defaultValue;
        }
        name = name.toLowerCase(Locale.getDefault());
        String p = bundle.getString(name);
        if (p == null) {
            return defaultValue;
        }
        return p;
    }

    /**
     * Get double property for activity.
     *
     * @param name
     * @param defaultValue
     * @return the double value for the named property
     */
    public double getDoubleProperty(String name, double defaultValue) {
        Bundle bundle = this.getIntent().getExtras();
        if (bundle == null) {
            return defaultValue;
        }
        name = name.toLowerCase(Locale.getDefault());
        Double p;
        try {
            p = (Double) bundle.get(name);
        } catch (ClassCastException e) {
            p = Double.parseDouble(bundle.get(name).toString());
        }
        if (p == null) {
            return defaultValue;
        }
        return p.doubleValue();
    }

    @Override
    /**
     * Called when the system is about to start resuming a previous activity.
     */
    protected void onPause() {
        super.onPause();

        LOG.d(TAG, "Paused the application!");

        // Don't process pause if shutting down, since onDestroy() will be called
        if (this.activityState == ACTIVITY_EXITING) {
            return;
        }

        if (this.appView == null) {
            return;
        }
        else
        {
            this.appView.handlePause(this.keepRunning);
        }

        // hide the splash screen to avoid leaking a window
        this.removeSplashScreen();
    }

    @Override
    /**
     * Called when the activity receives a new intent
     **/
    protected void onNewIntent(Intent intent) {
        super.onNewIntent(intent);
        //Forward to plugins
        if (this.appView != null)
           this.appView.onNewIntent(intent);
    }

    @Override
    /**
     * Called when the activity will start interacting with the user.
     */
    protected void onResume() {
        super.onResume();
        //Reload the configuration
        Config.init(this);

        LOG.d(TAG, "Resuming the App");
        

        //Code to test CB-3064
        String errorUrl = this.getStringProperty("ErrorUrl", null);
        LOG.d(TAG, "CB-3064: The errorUrl is " + errorUrl);
          
        if (this.activityState == ACTIVITY_STARTING) {
            this.activityState = ACTIVITY_RUNNING;
            return;
        }

        if (this.appView == null) {
            return;
        }

        this.appView.handleResume(this.keepRunning, this.activityResultKeepRunning);

        // If app doesn't want to run in background
        if (!this.keepRunning || this.activityResultKeepRunning) {

            // Restore multitasking state
            if (this.activityResultKeepRunning) {
                this.keepRunning = this.activityResultKeepRunning;
                this.activityResultKeepRunning = false;
            }
        }
    }

    @Override
    /**
     * The final call you receive before your activity is destroyed.
     */
    public void onDestroy() {
        LOG.d(TAG, "CordovaActivity.onDestroy()");
        super.onDestroy();

        // hide the splash screen to avoid leaking a window
        this.removeSplashScreen();

        if (this.appView != null) {
            appView.handleDestroy();
        }
        else {
            this.activityState = ACTIVITY_EXITING; 
        }
    }

    /**
     * Send a message to all plugins.
     *
     * @param id            The message id
     * @param data          The message data
     */
    public void postMessage(String id, Object data) {
        if (this.appView != null) {
            this.appView.postMessage(id, data);
        }
    }


    /**
     * Send JavaScript statement back to JavaScript.
     * (This is a convenience method)
     *
     * @param statement
     * 
     */
    public void sendJavascript(String statement) {
        if (this.appView != null) {
            this.appView.addJavascript(statement);
            //this.appView.jsMessageQueue.addJavaScript(statement);
        }
    }

    /**
     * Show the spinner.  Must be called from the UI thread.
     *
     * @param title         Title of the dialog
     * @param message       The message of the dialog
     */
    public void spinnerStart(final String title, final String message) {
        if (this.spinnerDialog != null) {
            this.spinnerDialog.dismiss();
            this.spinnerDialog = null;
        }
        final CordovaActivity me = this;
        this.spinnerDialog = ProgressDialog.show(CordovaActivity.this, title, message, true, true,
                new DialogInterface.OnCancelListener() {
                    public void onCancel(DialogInterface dialog) {
                        me.spinnerDialog = null;
                    }
                });
    }

    /**
     * Stop spinner - Must be called from UI thread
     */
    public void spinnerStop() {
        if (this.spinnerDialog != null && this.spinnerDialog.isShowing()) {
            this.spinnerDialog.dismiss();
            this.spinnerDialog = null;
        }
    }

    /**
     * End this activity by calling finish for activity
     */
    public void endActivity() {
        this.activityState = ACTIVITY_EXITING;
        super.finish();
    }


    /**
     * Launch an activity for which you would like a result when it finished. When this activity exits,
     * your onActivityResult() method will be called.
     *
     * @param command           The command object
     * @param intent            The intent to start
     * @param requestCode       The request code that is passed to callback to identify the activity
     */
    public void startActivityForResult(CordovaPlugin command, Intent intent, int requestCode) {
        this.activityResultCallback = command;
        this.activityResultKeepRunning = this.keepRunning;

        // If multitasking turned on, then disable it for activities that return results
        if (command != null) {
            this.keepRunning = false;
        }

        // Start activity
        super.startActivityForResult(intent, requestCode);
    }

    @Override
    /**
     * Called when an activity you launched exits, giving you the requestCode you started it with,
     * the resultCode it returned, and any additional data from it.
     *
     * @param requestCode       The request code originally supplied to startActivityForResult(),
     *                          allowing you to identify who this result came from.
     * @param resultCode        The integer result code returned by the child activity through its setResult().
     * @param data              An Intent, which can return result data to the caller (various data can be attached to Intent "extras").
     */
    protected void onActivityResult(int requestCode, int resultCode, Intent intent) {
        LOG.d(TAG, "Incoming Result");
        super.onActivityResult(requestCode, resultCode, intent);
        Log.d(TAG, "Request code = " + requestCode);
        if (appView != null && requestCode == CordovaChromeClient.FILECHOOSER_RESULTCODE) {
        	ValueCallback<Uri> mUploadMessage = ((CordovaChromeClient) this.appView.getWebChromeClient()).getValueCallback();
            Log.d(TAG, "did we get here?");
            if (null == mUploadMessage)
                return;
            Uri result = intent == null || resultCode != Activity.RESULT_OK ? null : intent.getData();
            Log.d(TAG, "result = " + result);
//            Uri filepath = Uri.parse("file://" + FileUtils.getRealPathFromURI(result, this));
//            Log.d(TAG, "result = " + filepath);
            mUploadMessage.onReceiveValue(result);
            mUploadMessage = null;
        }
        CordovaPlugin callback = this.activityResultCallback;
        if(callback == null && initCallbackClass != null) {
            // The application was restarted, but had defined an initial callback
            // before being shut down.
            //this.activityResultCallback = appView.pluginManager.getPlugin(initCallbackClass);
            this.activityResultCallback = appView.getPlugin(initCallbackClass);
            callback = this.activityResultCallback;
        }
        if(callback != null) {
            LOG.d(TAG, "We have a callback to send this result to");
            callback.onActivityResult(requestCode, resultCode, intent);
        }
    }

    public void setActivityResultCallback(CordovaPlugin plugin) {
        this.activityResultCallback = plugin;
    }

    /**
     * Report an error to the host application. These errors are unrecoverable (i.e. the main resource is unavailable).
     * The errorCode parameter corresponds to one of the ERROR_* constants.
     *
     * @param errorCode    The error code corresponding to an ERROR_* value.
     * @param description  A String describing the error.
     * @param failingUrl   The url that failed to load.
     */
    public void onReceivedError(final int errorCode, final String description, final String failingUrl) {
        final CordovaActivity me = this;

        // If errorUrl specified, then load it
        final String errorUrl = me.getStringProperty("errorUrl", null);
        if ((errorUrl != null) && (errorUrl.startsWith("file://") || Config.isUrlWhiteListed(errorUrl)) && (!failingUrl.equals(errorUrl))) {

            // Load URL on UI thread
            me.runOnUiThread(new Runnable() {
                public void run() {
                    // Stop "app loading" spinner if showing
                    me.spinnerStop();
                    me.appView.showWebPage(errorUrl, false, true, null);
                }
            });
        }
        // If not, then display error dialog
        else {
            final boolean exit = !(errorCode == WebViewClient.ERROR_HOST_LOOKUP);
            me.runOnUiThread(new Runnable() {
                public void run() {
                    if (exit) {
                        me.appView.setVisibility(View.GONE);
                        me.displayError("Application Error", description + " (" + failingUrl + ")", "OK", exit);
                    }
                }
            });
        }
    }

    /**
     * Display an error dialog and optionally exit application.
     *
     * @param title
     * @param message
     * @param button
     * @param exit
     */
    public void displayError(final String title, final String message, final String button, final boolean exit) {
        final CordovaActivity me = this;
        me.runOnUiThread(new Runnable() {
            public void run() {
                try {
                    AlertDialog.Builder dlg = new AlertDialog.Builder(me);
                    dlg.setMessage(message);
                    dlg.setTitle(title);
                    dlg.setCancelable(false);
                    dlg.setPositiveButton(button,
                            new AlertDialog.OnClickListener() {
                                public void onClick(DialogInterface dialog, int which) {
                                    dialog.dismiss();
                                    if (exit) {
                                        me.endActivity();
                                    }
                                }
                            });
                    dlg.create();
                    dlg.show();
                } catch (Exception e) {
                    finish();
                }
            }
        });
    }

    /**
     * Determine if URL is in approved list of URLs to load.
     *
     * @param url
     * @return true if the url is whitelisted
     */
    public boolean isUrlWhiteListed(String url) {
        return Config.isUrlWhiteListed(url);
    }

    /*
     * Hook in Cordova for menu plugins
     *
     */
    @Override
    public boolean onCreateOptionsMenu(Menu menu) {
        this.postMessage("onCreateOptionsMenu", menu);
        return super.onCreateOptionsMenu(menu);
    }

    @Override
    public boolean onPrepareOptionsMenu(Menu menu) {
        this.postMessage("onPrepareOptionsMenu", menu);
        return true;
    }

    @Override
    public boolean onOptionsItemSelected(MenuItem item) {
        this.postMessage("onOptionsItemSelected", item);
        return true;
    }

    /**
     * Get Activity context.
     *
     * @return self
     * @deprecated
     */
    @Deprecated
    public Context getContext() {
        LOG.d(TAG, "This will be deprecated December 2012");
        return this;
    }

    /**
     * Load the specified URL in the Cordova webview or a new browser instance.
     *
     * NOTE: If openExternal is false, only URLs listed in whitelist can be loaded.
     *
     * @param url           The url to load.
     * @param openExternal  Load url in browser instead of Cordova webview.
     * @param clearHistory  Clear the history stack, so new page becomes top of history
     * @param params        Parameters for new app
     */
    public void showWebPage(String url, boolean openExternal, boolean clearHistory, HashMap<String, Object> params) {
        if (this.appView != null) {
            appView.showWebPage(url, openExternal, clearHistory, params);
        }
    }

    protected Dialog splashDialog;

    /**
     * Removes the Dialog that displays the splash screen
     */
    public void removeSplashScreen() {
        if (splashDialog != null && splashDialog.isShowing()) {
            splashDialog.dismiss();
            splashDialog = null;
        }
    }

    /**
     * Shows the splash screen over the full Activity
     */
    @SuppressWarnings("deprecation")
    protected void showSplashScreen(final int time) {
        final CordovaActivity that = this;

        Runnable runnable = new Runnable() {
            public void run() {
                // Get reference to display
                Display display = getWindowManager().getDefaultDisplay();

                // Create the layout for the dialog
                LinearLayout root = new LinearLayout(that.getActivity());
                root.setMinimumHeight(display.getHeight());
                root.setMinimumWidth(display.getWidth());
                root.setOrientation(LinearLayout.VERTICAL);
                root.setBackgroundColor(that.getIntegerProperty("backgroundColor", Color.BLACK));
                root.setLayoutParams(new LinearLayout.LayoutParams(ViewGroup.LayoutParams.MATCH_PARENT,
                        ViewGroup.LayoutParams.MATCH_PARENT, 0.0F));
                root.setBackgroundResource(that.splashscreen);
                
                // Create and show the dialog
                splashDialog = new Dialog(that, android.R.style.Theme_Translucent_NoTitleBar);
                // check to see if the splash screen should be full screen
                if ((getWindow().getAttributes().flags & WindowManager.LayoutParams.FLAG_FULLSCREEN)
                        == WindowManager.LayoutParams.FLAG_FULLSCREEN) {
                    splashDialog.getWindow().setFlags(WindowManager.LayoutParams.FLAG_FULLSCREEN,
                            WindowManager.LayoutParams.FLAG_FULLSCREEN);
                }
                splashDialog.setContentView(root);
                splashDialog.setCancelable(false);
                splashDialog.show();

                // Set Runnable to remove splash screen just in case
                final Handler handler = new Handler();
                handler.postDelayed(new Runnable() {
                    public void run() {
                        removeSplashScreen();
                    }
                }, time);
            }
        };
        this.runOnUiThread(runnable);
    }

    @Override
    public boolean onKeyUp(int keyCode, KeyEvent event)
    {
        if (appView != null && (appView.isCustomViewShowing() || appView.getFocusedChild() != null ) &&
                (keyCode == KeyEvent.KEYCODE_BACK || keyCode == KeyEvent.KEYCODE_MENU)) {
            return appView.onKeyUp(keyCode, event);
        } else {
            return super.onKeyUp(keyCode, event);
    	}
    }
    
    /*
     * Android 2.x needs to be able to check where the cursor is.  Android 4.x does not
     * 
     * (non-Javadoc)
     * @see android.app.Activity#onKeyDown(int, android.view.KeyEvent)
     */
    
    @Override
    public boolean onKeyDown(int keyCode, KeyEvent event)
    {
        //Determine if the focus is on the current view or not
        if (appView != null && appView.getFocusedChild() != null && (keyCode == KeyEvent.KEYCODE_BACK || keyCode == KeyEvent.KEYCODE_MENU)) {
                    return appView.onKeyDown(keyCode, event);
        }
        else
            return super.onKeyDown(keyCode, event);
    }
    
    
    /**
     * Called when a message is sent to plugin.
     *
     * @param id            The message id
     * @param data          The message data
     * @return              Object or null
     */
    public Object onMessage(String id, Object data) {
        if (!"onScrollChanged".equals(id)) {
            LOG.d(TAG, "onMessage(" + id + "," + data + ")");
        }

        if ("splashscreen".equals(id)) {
            if ("hide".equals(data.toString())) {
                this.removeSplashScreen();
            }
            else {
                // If the splash dialog is showing don't try to show it again
                if (this.splashDialog == null || !this.splashDialog.isShowing()) {
                    this.splashscreen = this.getIntegerProperty("SplashScreen", 0);
                    this.showSplashScreen(this.splashscreenTime);
                }
            }
        }
        else if ("spinner".equals(id)) {
            if ("stop".equals(data.toString())) {
                this.spinnerStop();
                this.appView.setVisibility(View.VISIBLE);
            }
        }
        else if ("onReceivedError".equals(id)) {
            JSONObject d = (JSONObject) data;
            try {
                this.onReceivedError(d.getInt("errorCode"), d.getString("description"), d.getString("url"));
            } catch (JSONException e) {
                e.printStackTrace();
            }
        }
        else if ("exit".equals(id)) {
            this.endActivity();
        }
        return null;
    }

    public ExecutorService getThreadPool() {
        return threadPool;
    }
    
    protected void onSaveInstanceState(Bundle outState)
    {
        super.onSaveInstanceState(outState);
        if(this.activityResultCallback != null)
        {
            String cClass = this.activityResultCallback.getClass().getName();
            outState.putString("callbackClass", cClass);
        }
    }
    

    /**
     * Set boolean property on activity.
     * This method has been deprecated in 3.0 and will be removed at a future
     * time. Please use config.xml instead.
     *
     * @param name
     * @param value
     * @deprecated
     */
    @Deprecated
    public void setBooleanProperty(String name, boolean value) {
        Log.d(TAG, "Setting boolean properties in CordovaActivity will be deprecated in 3.0 on July 2013, please use config.xml");
        this.getIntent().putExtra(name.toLowerCase(), value);
    }

    /**
     * Set int property on activity.
     * This method has been deprecated in 3.0 and will be removed at a future
     * time. Please use config.xml instead.
     *
     * @param name
     * @param value
     * @deprecated
     */
    @Deprecated
    public void setIntegerProperty(String name, int value) {
        Log.d(TAG, "Setting integer properties in CordovaActivity will be deprecated in 3.0 on July 2013, please use config.xml");
        this.getIntent().putExtra(name.toLowerCase(), value);
    }

    /**
     * Set string property on activity.
     * This method has been deprecated in 3.0 and will be removed at a future
     * time. Please use config.xml instead.
     *
     * @param name
     * @param value
     * @deprecated
     */
    @Deprecated
    public void setStringProperty(String name, String value) {
        Log.d(TAG, "Setting string properties in CordovaActivity will be deprecated in 3.0 on July 2013, please use config.xml");
        this.getIntent().putExtra(name.toLowerCase(), value);
    }

    /**
     * Set double property on activity.
     * This method has been deprecated in 3.0 and will be removed at a future
     * time. Please use config.xml instead.
     *
     * @param name
     * @param value
     * @deprecated
     */
    @Deprecated
    public void setDoubleProperty(String name, double value) {
        Log.d(TAG, "Setting double properties in CordovaActivity will be deprecated in 3.0 on July 2013, please use config.xml");
        this.getIntent().putExtra(name.toLowerCase(), value);
    }

}<|MERGE_RESOLUTION|>--- conflicted
+++ resolved
@@ -219,25 +219,6 @@
         try {
             Class webViewClass = Class.forName(r);
             Constructor<CordovaWebView> [] webViewConstructors = webViewClass.getConstructors();
-<<<<<<< HEAD
-            
-            
-            if(CordovaWebView.class.isAssignableFrom(webViewClass)) {
-                for (Constructor<CordovaWebView> constructor : webViewConstructors) {
-                    try {
-                        CordovaWebView webView =  (CordovaWebView) constructor.newInstance(this);
-                        return webView;
-                    } catch (IllegalArgumentException e) {
-                        LOG.e(TAG, "Illegal arguments, try next constructor.");
-                    }
-                }
-            }
-            else
-            {
-                LOG.e(TAG, "The WebView Engine is NOT a proper WebView, defaulting to system WebView");
-            }
-=======
-
             if(CordovaWebView.class.isAssignableFrom(webViewClass)) {
                 for (Constructor<CordovaWebView> constructor : webViewConstructors) {
                     try {
@@ -249,7 +230,6 @@
                 }
             }
             LOG.e(TAG, "The WebView Engine is NOT a proper WebView, defaulting to system WebView");
->>>>>>> df05f3a3
         } catch (ClassNotFoundException e) {
             LOG.e(TAG, "The WebView Engine was not found, defaulting to system WebView");
         } catch (InstantiationException e) {
@@ -276,11 +256,7 @@
      * @param webView the default constructed web view object
      */
     protected CordovaWebViewClient makeWebViewClient(CordovaWebView webView) {
-<<<<<<< HEAD
-    	return webView.makeWebViewClient();
-=======
         return webView.makeWebViewClient();
->>>>>>> df05f3a3
     }
 
     /**
@@ -293,11 +269,7 @@
      * @param webView the default constructed web view object
      */
     protected CordovaChromeClient makeChromeClient(CordovaWebView webView) {
-<<<<<<< HEAD
-    	return webView.makeChromeClient();
-=======
-        return webView.makeWebChromeClient();
->>>>>>> df05f3a3
+    	return webView.makeWebChromeClient();
     }
 
     /**

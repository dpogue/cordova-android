/*
       Licensed to the Apache Software Foundation (ASF) under one
       or more contributor license agreements.  See the NOTICE file
       distributed with this work for additional information
       regarding copyright ownership.  The ASF licenses this file
       to you under the Apache License, Version 2.0 (the
       "License"); you may not use this file except in compliance
       with the License.  You may obtain a copy of the License at

         http://www.apache.org/licenses/LICENSE-2.0

       Unless required by applicable law or agreed to in writing,
       software distributed under the License is distributed on an
       "AS IS" BASIS, WITHOUT WARRANTIES OR CONDITIONS OF ANY
       KIND, either express or implied.  See the License for the
       specific language governing permissions and limitations
       under the License.
*/
package org.apache.cordova;

import java.lang.reflect.Constructor;
import java.lang.reflect.InvocationTargetException;
import java.util.ArrayList;
import java.util.concurrent.ExecutorService;
import java.util.concurrent.Executors;

import org.apache.cordova.CordovaInterface;
import org.apache.cordova.CordovaPlugin;
import org.apache.cordova.LOG;
import org.json.JSONException;
import org.json.JSONObject;

import android.app.Activity;
import android.app.AlertDialog;
import android.app.Dialog;
import android.app.ProgressDialog;
import android.content.Context;
import android.content.DialogInterface;
import android.content.Intent;
import android.graphics.Color;
import android.media.AudioManager;
import android.net.Uri;
import android.os.Bundle;
import android.os.Handler;
import android.util.Log;
import android.view.Display;
import android.view.Menu;
import android.view.MenuItem;
import android.view.View;
import android.view.ViewGroup;
import android.view.Window;
import android.view.WindowManager;
import android.webkit.WebViewClient;
import android.widget.LinearLayout;

/**
 * This class is the main Android activity that represents the Cordova
 * application. It should be extended by the user to load the specific
 * html file that contains the application.
 *
 * As an example:
 * 
 * <pre>
 *     package org.apache.cordova.examples;
 *
 *     import android.os.Bundle;
 *     import org.apache.cordova.*;
 *
 *     public class Example extends CordovaActivity {
 *       &#64;Override
 *       public void onCreate(Bundle savedInstanceState) {
 *         super.onCreate(savedInstanceState);
 *         // Load your application
 *         loadUrl(launchUrl);
 *       }
 *     }
 * </pre>
 * 
 * Cordova xml configuration: Cordova uses a configuration file at 
 * res/xml/config.xml to specify its settings. See "The config.xml File"
 * guide in cordova-docs at http://cordova.apache.org/docs for the documentation
 * for the configuration. The use of the set*Property() methods is
 * deprecated in favor of the config.xml file.
 *
 */
public class CordovaActivity extends Activity implements CordovaInterface {
    public static String TAG = "CordovaActivity";

    // The webview for our app
    protected CordovaWebView appView;

    protected ProgressDialog spinnerDialog = null;
    private final ExecutorService threadPool = Executors.newCachedThreadPool();

    private static int ACTIVITY_STARTING = 0;
    private static int ACTIVITY_RUNNING = 1;
    private static int ACTIVITY_EXITING = 2;
    private int activityState = 0;  // 0=starting, 1=running (after 1st resume), 2=shutting down

    // Plugin to call when activity result is received
    protected CordovaPlugin activityResultCallback = null;
    protected boolean activityResultKeepRunning;

    /*
     * The variables below are used to cache some of the activity properties.
     */

    // Draw a splash screen using an image located in the drawable resource directory.
    // This is not the same as calling super.loadSplashscreen(url)
    protected int splashscreen = 0;

    // LoadUrl timeout value in msec (default of 20 sec)
    protected int loadUrlTimeoutValue = 20000;

    // Keep app running when pause is received. (default = true)
    // If true, then the JavaScript and native code continue to run in the background
    // when another application (activity) is started.
    protected boolean keepRunning = true;

    private String initCallbackClass;

    // Read from config.xml:
    protected CordovaPreferences preferences;
    protected Whitelist internalWhitelist;
    protected Whitelist externalWhitelist;
    protected String launchUrl;
    protected ArrayList<PluginEntry> pluginEntries;

    /**
     * Called when the activity is first created.
     */
    @Override
    public void onCreate(Bundle savedInstanceState) {
        LOG.i(TAG, "Apache Cordova native platform version " + CordovaWebView.CORDOVA_VERSION + " is starting");
        LOG.d(TAG, "CordovaActivity.onCreate()");
        super.onCreate(savedInstanceState);

        if(savedInstanceState != null)
        {
            initCallbackClass = savedInstanceState.getString("callbackClass");
        }
        
        loadConfig();
    }
    
    protected void init() {
        if(!preferences.getBoolean("ShowTitle", false))
        {
            getWindow().requestFeature(Window.FEATURE_NO_TITLE);
        }

        if(preferences.getBoolean("SetFullscreen", false))
        {
            Log.d(TAG, "The SetFullscreen configuration is deprecated in favor of Fullscreen, and will be removed in a future version.");
            getWindow().setFlags(WindowManager.LayoutParams.FLAG_FULLSCREEN,
                    WindowManager.LayoutParams.FLAG_FULLSCREEN);
        } else if (preferences.getBoolean("Fullscreen", false)) {
            getWindow().setFlags(WindowManager.LayoutParams.FLAG_FULLSCREEN,
                    WindowManager.LayoutParams.FLAG_FULLSCREEN);
        } else {
            getWindow().setFlags(WindowManager.LayoutParams.FLAG_FORCE_NOT_FULLSCREEN,
                    WindowManager.LayoutParams.FLAG_FORCE_NOT_FULLSCREEN);
        }

        appView = makeWebView();

        // TODO: Have the views set this themselves.
        if (preferences.getBoolean("DisallowOverscroll", false)) {
            appView.getView().setOverScrollMode(View.OVER_SCROLL_NEVER);
        }
        createViews();

        // TODO: Make this a preference (CB-6153)
        // Setup the hardware volume controls to handle volume control
        setVolumeControlStream(AudioManager.STREAM_MUSIC);
    }

    @SuppressWarnings("deprecation")
    protected void loadConfig() {
        ConfigXmlParser parser = new ConfigXmlParser();
        parser.parse(this);
        preferences = parser.getPreferences();
        preferences.setPreferencesBundle(getIntent().getExtras());
        preferences.copyIntoIntentExtras(this);
        internalWhitelist = parser.getInternalWhitelist();
        externalWhitelist = parser.getExternalWhitelist();
        launchUrl = parser.getLaunchUrl();
        pluginEntries = parser.getPluginEntries();
        Config.parser = parser;
    }

    @SuppressWarnings("deprecation")
    protected void createViews() {
        // This builds the view.  We could probably get away with NOT having a LinearLayout, but I like having a bucket!
        Display display = getWindowManager().getDefaultDisplay();
        int width = display.getWidth();
        int height = display.getHeight();

        LinearLayoutSoftKeyboardDetect root = new LinearLayoutSoftKeyboardDetect(this, width, height);
        root.setOrientation(LinearLayout.VERTICAL);
        root.setLayoutParams(new LinearLayout.LayoutParams(ViewGroup.LayoutParams.MATCH_PARENT,
                ViewGroup.LayoutParams.MATCH_PARENT, 0.0F));

        appView.getView().setId(100);
        appView.getView().setLayoutParams(new LinearLayout.LayoutParams(
                ViewGroup.LayoutParams.MATCH_PARENT,
                ViewGroup.LayoutParams.MATCH_PARENT,
                1.0F));

        // Add web view but make it invisible while loading URL
        appView.getView().setVisibility(View.INVISIBLE);
        root.addView(appView.getView());
        setContentView(root);

        // TODO: Setting this on the appView causes it to show when <html style="opacity:0">.
        int backgroundColor = preferences.getInteger("BackgroundColor", Color.BLACK);
        root.setBackgroundColor(backgroundColor);
        appView.getView().setBackgroundColor(backgroundColor);
    }

    /**
     * Get the Android activity.
     */
    @Override public Activity getActivity() {
        return this;
    }

    /**
     * Construct the default web view object.
     *
     * This is intended to be overridable by subclasses of CordovaIntent which
     * require a more specialized web view.
     */
    protected CordovaWebView makeWebView() {
<<<<<<< HEAD
        String r = preferences.getString("webView", null);
        CordovaWebView ret = null;
        if (r != null) {
            try {
                Class<?> webViewClass = Class.forName(r);
                Constructor<?> constructor = webViewClass.getConstructor(Context.class);
                ret = (CordovaWebView) constructor.newInstance((Context)this);
            } catch (ClassNotFoundException e) {
                e.printStackTrace();
            } catch (InstantiationException e) {
                e.printStackTrace();
            } catch (IllegalAccessException e) {
                e.printStackTrace();
            } catch (IllegalArgumentException e) {
                e.printStackTrace();
            } catch (InvocationTargetException e) {
                e.printStackTrace();
            } catch (NoSuchMethodException e) {
                e.printStackTrace();
            }
=======
        return new CordovaWebView(CordovaActivity.this);
    }

    /**
     * Construct the client for the default web view object.
     *
     * This is intended to be overridable by subclasses of CordovaIntent which
     * require a more specialized web view.
     *
     * @param webView the default constructed web view object
     */
    protected CordovaWebViewClient makeWebViewClient(CordovaWebView webView) {
        return webView.makeWebViewClient(this);
    }

    /**
     * Construct the chrome client for the default web view object.
     *
     * This is intended to be overridable by subclasses of CordovaIntent which
     * require a more specialized web view.
     *
     * @param webView the default constructed web view object
     */
    protected CordovaChromeClient makeChromeClient(CordovaWebView webView) {
        return webView.makeWebChromeClient(this);
    }

    public void init() {
        this.init(appView, null, null);
    }

    @SuppressLint("NewApi")
    @Deprecated // Call init() instead and override makeWebView() to customize.
    public void init(CordovaWebView webView, CordovaWebViewClient webViewClient, CordovaChromeClient webChromeClient) {
        LOG.d(TAG, "CordovaActivity.init()");

        if(!preferences.getBoolean("ShowTitle", false))
        {
            getWindow().requestFeature(Window.FEATURE_NO_TITLE);
        }

        if(preferences.getBoolean("SetFullscreen", false))
        {
            Log.d(TAG, "The SetFullscreen configuration is deprecated in favor of Fullscreen, and will be removed in a future version.");
            getWindow().setFlags(WindowManager.LayoutParams.FLAG_FULLSCREEN,
                    WindowManager.LayoutParams.FLAG_FULLSCREEN);
        } else if (preferences.getBoolean("Fullscreen", false)) {
            getWindow().setFlags(WindowManager.LayoutParams.FLAG_FULLSCREEN,
                    WindowManager.LayoutParams.FLAG_FULLSCREEN);
        } else {
            getWindow().setFlags(WindowManager.LayoutParams.FLAG_FORCE_NOT_FULLSCREEN,
                    WindowManager.LayoutParams.FLAG_FORCE_NOT_FULLSCREEN);
        }

        appView = webView != null ? webView : makeWebView();
        if (appView.pluginManager == null) {
            appView.init(this, webViewClient != null ? webViewClient : makeWebViewClient(appView),
                    webChromeClient != null ? webChromeClient : makeChromeClient(appView),
                    pluginEntries, internalWhitelist, externalWhitelist, preferences);
>>>>>>> 16e3ebd8
        }
            
        if (ret == null) {
            // If all else fails, return a default WebView
            ret = new AndroidWebView(this);
        }
        ret.init(this, pluginEntries, whitelist, preferences);
        return ret;
    }

    /**
     * Load the url into the webview.
     */
    public void loadUrl(String url, int splashscreenTime) {
        if (appView == null) {
            init();
        }
        String splash = preferences.getString("SplashScreen", null);
        if(splashscreenTime > 0 && splash != null)
        {
            this.splashscreen = getResources().getIdentifier(splash, "drawable", getClass().getPackage().getName());;
            if(this.splashscreen != 0)
            {
                this.showSplashScreen(splashscreenTime);
            }
        }
        
        // If keepRunning
        this.keepRunning = preferences.getBoolean("KeepRunning", true);

        //Check if the view is attached to anything
        if(appView.getView().getParent() != null)
        {
            // Then load the spinner
            this.loadSpinner();
        }
        //Load the correct splashscreen
        if(this.splashscreen != 0)
        {
            appView.getPluginManager().postMessage("splashscreen", "show");
        }
        this.appView.loadUrlIntoView(url, true);
    }

    /**
     * Load the url into the webview after waiting for period of time.
     * This is used to display the splashscreen for certain amount of time.
     *
     * @param url
     * @param time              The number of ms to wait before loading webview
     */
    public void loadUrl(final String url) {
        if (appView == null) {
            init();
        }
        this.loadUrl(url, preferences.getInteger("SplashScreenDelay", 3000));
    }
    
    /*
     * Load the spinner
     */
    void loadSpinner() {

        // If loadingDialog property, then show the App loading dialog for first page of app
        String loading = null;
        if ((this.appView == null) || !this.appView.canGoBack()) {
            loading = preferences.getString("LoadingDialog", null);
        }
        else {
            loading = preferences.getString("LoadingPageDialog", null);
        }
        if (loading != null) {

            String title = "";
            String message = "Loading Application...";

            if (loading.length() > 0) {
                int comma = loading.indexOf(',');
                if (comma > 0) {
                    title = loading.substring(0, comma);
                    message = loading.substring(comma + 1);
                }
                else {
                    title = "";
                    message = loading;
                }
            }
            this.spinnerStart(title, message);
        }
    }

    /**
     * Called when the system is about to start resuming a previous activity.
     */
    @Override
    protected void onPause() {
        super.onPause();

        LOG.d(TAG, "Paused the application!");

        // Don't process pause if shutting down, since onDestroy() will be called
        if (this.activityState == ACTIVITY_EXITING) {
            return;
        }

        if (this.appView == null) {
            return;
        }
        else
        {
            this.appView.handlePause(this.keepRunning);
        }

        // hide the splash screen to avoid leaking a window
        this.removeSplashScreen();
    }

    /**
     * Called when the activity receives a new intent
     **/
    @Override
    protected void onNewIntent(Intent intent) {
        super.onNewIntent(intent);
        //Forward to plugins
        if (this.appView != null)
           this.appView.onNewIntent(intent);
    }

    /**
     * Called when the activity will start interacting with the user.
     */
    @Override
    protected void onResume() {
        super.onResume();
        LOG.d(TAG, "Resuming the App");
        
        if (this.activityState == ACTIVITY_STARTING) {
            this.activityState = ACTIVITY_RUNNING;
            return;
        }

        if (this.appView == null) {
            return;
        }
        // Force window to have focus, so application always
        // receive user input. Workaround for some devices (Samsung Galaxy Note 3 at least)
        this.getWindow().getDecorView().requestFocus();

        this.appView.handleResume(this.keepRunning, this.activityResultKeepRunning);

        // If app doesn't want to run in background
        if (!this.keepRunning || this.activityResultKeepRunning) {

            // Restore multitasking state
            if (this.activityResultKeepRunning) {
                this.keepRunning = this.activityResultKeepRunning;
                this.activityResultKeepRunning = false;
            }
        }
    }

    /**
     * The final call you receive before your activity is destroyed.
     */
    @Override
    public void onDestroy() {
        LOG.d(TAG, "CordovaActivity.onDestroy()");
        super.onDestroy();

        // hide the splash screen to avoid leaking a window
        this.removeSplashScreen();

        if (this.appView != null) {
            appView.handleDestroy();
        }
        else {
            this.activityState = ACTIVITY_EXITING; 
        }
    }

    /**
     * Show the spinner.  Must be called from the UI thread.
     *
     * @param title         Title of the dialog
     * @param message       The message of the dialog
     */
    public void spinnerStart(final String title, final String message) {
        if (this.spinnerDialog != null) {
            this.spinnerDialog.dismiss();
            this.spinnerDialog = null;
        }
        final CordovaActivity me = this;
        this.spinnerDialog = ProgressDialog.show(CordovaActivity.this, title, message, true, true,
                new DialogInterface.OnCancelListener() {
                    public void onCancel(DialogInterface dialog) {
                        me.spinnerDialog = null;
                    }
                });
    }

    /**
     * Stop spinner - Must be called from UI thread
     */
    public void spinnerStop() {
        if (this.spinnerDialog != null && this.spinnerDialog.isShowing()) {
            this.spinnerDialog.dismiss();
            this.spinnerDialog = null;
        }
    }

    /**
     * End this activity by calling finish for activity
     */
    public void endActivity() {
        finish();
    }
    
    @Override
    public void finish() {
        this.activityState = ACTIVITY_EXITING;
        super.finish();
    }


    /**
     * Launch an activity for which you would like a result when it finished. When this activity exits,
     * your onActivityResult() method will be called.
     *
     * @param command           The command object
     * @param intent            The intent to start
     * @param requestCode       The request code that is passed to callback to identify the activity
     */
    public void startActivityForResult(CordovaPlugin command, Intent intent, int requestCode) {
        this.activityResultCallback = command;
        this.activityResultKeepRunning = this.keepRunning;

        // If multitasking turned on, then disable it for activities that return results
        if (command != null) {
            this.keepRunning = false;
        }

        // Start activity
        super.startActivityForResult(intent, requestCode);
    }

    /**
     * Called when an activity you launched exits, giving you the requestCode you started it with,
     * the resultCode it returned, and any additional data from it.
     *
     * @param requestCode       The request code originally supplied to startActivityForResult(),
     *                          allowing you to identify who this result came from.
     * @param resultCode        The integer result code returned by the child activity through its setResult().
     * @param data              An Intent, which can return result data to the caller (various data can be attached to Intent "extras").
     */
    @Override
    protected void onActivityResult(int requestCode, int resultCode, Intent intent) {
        LOG.d(TAG, "Incoming Result");
        super.onActivityResult(requestCode, resultCode, intent);
        Log.d(TAG, "Request code = " + requestCode);
        if (appView != null && requestCode == AndroidChromeClient.FILECHOOSER_RESULTCODE) {
            Uri result = intent == null || resultCode != Activity.RESULT_OK ? null : intent.getData();
            appView.onFilePickerResult(result);
        }
        CordovaPlugin callback = this.activityResultCallback;
        if(callback == null && initCallbackClass != null) {
            // The application was restarted, but had defined an initial callback
            // before being shut down.
            //this.activityResultCallback = appView.pluginManager.getPlugin(initCallbackClass);
            this.activityResultCallback = appView.getPluginManager().getPlugin(initCallbackClass);
            callback = this.activityResultCallback;
        }
        if(callback != null) {
            LOG.d(TAG, "We have a callback to send this result to");
            callback.onActivityResult(requestCode, resultCode, intent);
        }
    }

    public void setActivityResultCallback(CordovaPlugin plugin) {
        this.activityResultCallback = plugin;
    }

    /**
     * Report an error to the host application. These errors are unrecoverable (i.e. the main resource is unavailable).
     * The errorCode parameter corresponds to one of the ERROR_* constants.
     *
     * @param errorCode    The error code corresponding to an ERROR_* value.
     * @param description  A String describing the error.
     * @param failingUrl   The url that failed to load.
     */
    public void onReceivedError(final int errorCode, final String description, final String failingUrl) {
        final CordovaActivity me = this;

        // If errorUrl specified, then load it
        final String errorUrl = preferences.getString("errorUrl", null);
<<<<<<< HEAD
        if ((errorUrl != null) && (errorUrl.startsWith("file://") || whitelist.isUrlWhiteListed(errorUrl)) && (!failingUrl.equals(errorUrl))) {
=======
        if ((errorUrl != null) && (errorUrl.startsWith("file://") || internalWhitelist.isUrlWhiteListed(errorUrl)) && (!failingUrl.equals(errorUrl))) {

>>>>>>> 16e3ebd8
            // Load URL on UI thread
            me.runOnUiThread(new Runnable() {
                public void run() {
                    // Stop "app loading" spinner if showing
                    me.spinnerStop();
                    me.appView.showWebPage(errorUrl, false, true, null);
                }
            });
        }
        // If not, then display error dialog
        else {
            final boolean exit = !(errorCode == WebViewClient.ERROR_HOST_LOOKUP);
            me.runOnUiThread(new Runnable() {
                public void run() {
                    if (exit) {
                        me.appView.getView().setVisibility(View.GONE);
                        me.displayError("Application Error", description + " (" + failingUrl + ")", "OK", exit);
                    }
                }
            });
        }
    }

    /**
     * Display an error dialog and optionally exit application.
     */
    public void displayError(final String title, final String message, final String button, final boolean exit) {
        final CordovaActivity me = this;
        me.runOnUiThread(new Runnable() {
            public void run() {
                try {
                    AlertDialog.Builder dlg = new AlertDialog.Builder(me);
                    dlg.setMessage(message);
                    dlg.setTitle(title);
                    dlg.setCancelable(false);
                    dlg.setPositiveButton(button,
                            new AlertDialog.OnClickListener() {
                                public void onClick(DialogInterface dialog, int which) {
                                    dialog.dismiss();
                                    if (exit) {
                                        me.endActivity();
                                    }
                                }
                            });
                    dlg.create();
                    dlg.show();
                } catch (Exception e) {
                    finish();
                }
            }
        });
    }

<<<<<<< HEAD
=======
    /**
     * Determine if URL is in approved list of URLs to load.
     */
    @Deprecated // Use whitelist object directly.
    public boolean isUrlWhiteListed(String url) {
        return internalWhitelist.isUrlWhiteListed(url);
    }

>>>>>>> 16e3ebd8
    /*
     * Hook in Cordova for menu plugins
     */
    @Override
    public boolean onCreateOptionsMenu(Menu menu) {
        if (appView != null) {
            appView.getPluginManager().postMessage("onCreateOptionsMenu", menu);
        }
        return super.onCreateOptionsMenu(menu);
    }

    @Override
    public boolean onPrepareOptionsMenu(Menu menu) {
        if (appView != null) {
            appView.getPluginManager().postMessage("onPrepareOptionsMenu", menu);
        }
        return true;
    }

    @Override
    public boolean onOptionsItemSelected(MenuItem item) {
        if (appView != null) {
            appView.getPluginManager().postMessage("onOptionsItemSelected", item);
        }
        return true;
    }

    protected Dialog splashDialog;

    /**
     * Removes the Dialog that displays the splash screen
     */
    public void removeSplashScreen() {
        if (splashDialog != null && splashDialog.isShowing()) {
            splashDialog.dismiss();
            splashDialog = null;
        }
    }

    /**
     * Shows the splash screen over the full Activity
     */
    @SuppressWarnings("deprecation")
    protected void showSplashScreen(final int time) {
        final CordovaActivity that = this;

        Runnable runnable = new Runnable() {
            public void run() {
                // Get reference to display
                Display display = getWindowManager().getDefaultDisplay();

                // Create the layout for the dialog
                LinearLayout root = new LinearLayout(that.getActivity());
                root.setMinimumHeight(display.getHeight());
                root.setMinimumWidth(display.getWidth());
                root.setOrientation(LinearLayout.VERTICAL);
                root.setBackgroundColor(preferences.getInteger("backgroundColor", Color.BLACK));
                root.setLayoutParams(new LinearLayout.LayoutParams(ViewGroup.LayoutParams.MATCH_PARENT,
                        ViewGroup.LayoutParams.MATCH_PARENT, 0.0F));
                root.setBackgroundResource(that.splashscreen);
                
                // Create and show the dialog
                splashDialog = new Dialog(that, android.R.style.Theme_Translucent_NoTitleBar);
                // check to see if the splash screen should be full screen
                if ((getWindow().getAttributes().flags & WindowManager.LayoutParams.FLAG_FULLSCREEN)
                        == WindowManager.LayoutParams.FLAG_FULLSCREEN) {
                    splashDialog.getWindow().setFlags(WindowManager.LayoutParams.FLAG_FULLSCREEN,
                            WindowManager.LayoutParams.FLAG_FULLSCREEN);
                }
                splashDialog.setContentView(root);
                splashDialog.setCancelable(false);
                splashDialog.show();

                // Set Runnable to remove splash screen just in case
                final Handler handler = new Handler();
                handler.postDelayed(new Runnable() {
                    public void run() {
                        removeSplashScreen();
                    }
                }, time);
            }
        };
        this.runOnUiThread(runnable);
    }

    /**
     * Called when a message is sent to plugin.
     *
     * @param id            The message id
     * @param data          The message data
     * @return              Object or null
     */
    public Object onMessage(String id, Object data) {
        if (!"onScrollChanged".equals(id)) {
            LOG.d(TAG, "onMessage(" + id + "," + data + ")");
        }

        if ("splashscreen".equals(id)) {
            if ("hide".equals(data.toString())) {
                this.removeSplashScreen();
            }
            else {
                // If the splash dialog is showing don't try to show it again
                if (this.splashDialog == null || !this.splashDialog.isShowing()) {
                    String splashResource = preferences.getString("SplashScreen", null);
                    if (splashResource != null) {
                        splashscreen = getResources().getIdentifier(splashResource, "drawable", getClass().getPackage().getName());
                    }
                    this.showSplashScreen(preferences.getInteger("SplashScreenDelay", 3000));
                }
            }
        }
        else if ("spinner".equals(id)) {
            if ("stop".equals(data.toString())) {
                this.spinnerStop();
                this.appView.getView().setVisibility(View.VISIBLE);
            }
        }
        else if ("onReceivedError".equals(id)) {
            JSONObject d = (JSONObject) data;
            try {
                this.onReceivedError(d.getInt("errorCode"), d.getString("description"), d.getString("url"));
            } catch (JSONException e) {
                e.printStackTrace();
            }
        }
        else if ("exit".equals(id)) {
            this.endActivity();
        }
        return null;
    }

    public ExecutorService getThreadPool() {
        return threadPool;
    }
    
    protected void onSaveInstanceState(Bundle outState)
    {
        super.onSaveInstanceState(outState);
        if(this.activityResultCallback != null)
        {
            String cClass = this.activityResultCallback.getClass().getName();
            outState.putString("callbackClass", cClass);
        }
    }
}<|MERGE_RESOLUTION|>--- conflicted
+++ resolved
@@ -232,7 +232,6 @@
      * require a more specialized web view.
      */
     protected CordovaWebView makeWebView() {
-<<<<<<< HEAD
         String r = preferences.getString("webView", null);
         CordovaWebView ret = null;
         if (r != null) {
@@ -253,74 +252,13 @@
             } catch (NoSuchMethodException e) {
                 e.printStackTrace();
             }
-=======
-        return new CordovaWebView(CordovaActivity.this);
-    }
-
-    /**
-     * Construct the client for the default web view object.
-     *
-     * This is intended to be overridable by subclasses of CordovaIntent which
-     * require a more specialized web view.
-     *
-     * @param webView the default constructed web view object
-     */
-    protected CordovaWebViewClient makeWebViewClient(CordovaWebView webView) {
-        return webView.makeWebViewClient(this);
-    }
-
-    /**
-     * Construct the chrome client for the default web view object.
-     *
-     * This is intended to be overridable by subclasses of CordovaIntent which
-     * require a more specialized web view.
-     *
-     * @param webView the default constructed web view object
-     */
-    protected CordovaChromeClient makeChromeClient(CordovaWebView webView) {
-        return webView.makeWebChromeClient(this);
-    }
-
-    public void init() {
-        this.init(appView, null, null);
-    }
-
-    @SuppressLint("NewApi")
-    @Deprecated // Call init() instead and override makeWebView() to customize.
-    public void init(CordovaWebView webView, CordovaWebViewClient webViewClient, CordovaChromeClient webChromeClient) {
-        LOG.d(TAG, "CordovaActivity.init()");
-
-        if(!preferences.getBoolean("ShowTitle", false))
-        {
-            getWindow().requestFeature(Window.FEATURE_NO_TITLE);
-        }
-
-        if(preferences.getBoolean("SetFullscreen", false))
-        {
-            Log.d(TAG, "The SetFullscreen configuration is deprecated in favor of Fullscreen, and will be removed in a future version.");
-            getWindow().setFlags(WindowManager.LayoutParams.FLAG_FULLSCREEN,
-                    WindowManager.LayoutParams.FLAG_FULLSCREEN);
-        } else if (preferences.getBoolean("Fullscreen", false)) {
-            getWindow().setFlags(WindowManager.LayoutParams.FLAG_FULLSCREEN,
-                    WindowManager.LayoutParams.FLAG_FULLSCREEN);
-        } else {
-            getWindow().setFlags(WindowManager.LayoutParams.FLAG_FORCE_NOT_FULLSCREEN,
-                    WindowManager.LayoutParams.FLAG_FORCE_NOT_FULLSCREEN);
-        }
-
-        appView = webView != null ? webView : makeWebView();
-        if (appView.pluginManager == null) {
-            appView.init(this, webViewClient != null ? webViewClient : makeWebViewClient(appView),
-                    webChromeClient != null ? webChromeClient : makeChromeClient(appView),
-                    pluginEntries, internalWhitelist, externalWhitelist, preferences);
->>>>>>> 16e3ebd8
         }
             
         if (ret == null) {
             // If all else fails, return a default WebView
             ret = new AndroidWebView(this);
         }
-        ret.init(this, pluginEntries, whitelist, preferences);
+        ret.init(this, pluginEntries, internalWhitelist, externalWhitelist, preferences);
         return ret;
     }
 
@@ -608,12 +546,7 @@
 
         // If errorUrl specified, then load it
         final String errorUrl = preferences.getString("errorUrl", null);
-<<<<<<< HEAD
-        if ((errorUrl != null) && (errorUrl.startsWith("file://") || whitelist.isUrlWhiteListed(errorUrl)) && (!failingUrl.equals(errorUrl))) {
-=======
         if ((errorUrl != null) && (errorUrl.startsWith("file://") || internalWhitelist.isUrlWhiteListed(errorUrl)) && (!failingUrl.equals(errorUrl))) {
-
->>>>>>> 16e3ebd8
             // Load URL on UI thread
             me.runOnUiThread(new Runnable() {
                 public void run() {
@@ -667,17 +600,6 @@
         });
     }
 
-<<<<<<< HEAD
-=======
-    /**
-     * Determine if URL is in approved list of URLs to load.
-     */
-    @Deprecated // Use whitelist object directly.
-    public boolean isUrlWhiteListed(String url) {
-        return internalWhitelist.isUrlWhiteListed(url);
-    }
-
->>>>>>> 16e3ebd8
     /*
      * Hook in Cordova for menu plugins
      */

--- conflicted
+++ resolved
@@ -447,22 +447,6 @@
         }
         return contact;
     }
-<<<<<<< HEAD
-
-    /**
-     * Take the search criteria passed into the method and create a SQL WHERE clause.
-     * @param fields the properties to search against
-     * @param searchTerm the string to search for
-     * @return an object containing the selection and selection args
-     */
-    private WhereOptions buildWhereClause(JSONArray fields, String searchTerm) {
-
-        ArrayList<String> where = new ArrayList<String>();
-        ArrayList<String> whereArgs = new ArrayList<String>();
-
-        WhereOptions options = new WhereOptions();
-
-=======
     catch (JSONException e) {
         Log.e(LOG_TAG,e.getMessage(),e);
     }
@@ -482,7 +466,6 @@
     
     WhereOptions options = new WhereOptions();
         
->>>>>>> 5f93a26e
         /*
          * Special case where the user wants all fields returned
          */

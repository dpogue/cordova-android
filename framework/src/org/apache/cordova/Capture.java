/*
       Licensed to the Apache Software Foundation (ASF) under one
       or more contributor license agreements.  See the NOTICE file
       distributed with this work for additional information
       regarding copyright ownership.  The ASF licenses this file
       to you under the Apache License, Version 2.0 (the
       "License"); you may not use this file except in compliance
       with the License.  You may obtain a copy of the License at

         http://www.apache.org/licenses/LICENSE-2.0

       Unless required by applicable law or agreed to in writing,
       software distributed under the License is distributed on an
       "AS IS" BASIS, WITHOUT WARRANTIES OR CONDITIONS OF ANY
       KIND, either express or implied.  See the License for the
       specific language governing permissions and limitations
       under the License.
*/
package org.apache.cordova;

import java.io.File;
import java.io.IOException;
import java.io.OutputStream;

import org.apache.cordova.api.LOG;
import org.apache.cordova.api.Plugin;
import org.apache.cordova.api.PluginResult;
import org.json.JSONArray;
import org.json.JSONException;
import org.json.JSONObject;

import android.app.Activity;
import android.content.ContentValues;
import android.content.Intent;
import android.graphics.Bitmap;
import android.graphics.BitmapFactory;
import android.media.MediaPlayer;
import android.net.Uri;
import android.util.Log;

public class Capture extends Plugin {

    private static final String VIDEO_3GPP = "video/3gpp";
    private static final String VIDEO_MP4 = "video/mp4";
    private static final String AUDIO_3GPP = "audio/3gpp";
    private static final String IMAGE_JPEG = "image/jpeg";

    private static final int CAPTURE_AUDIO = 0;     // Constant for capture audio
    private static final int CAPTURE_IMAGE = 1;     // Constant for capture image
    private static final int CAPTURE_VIDEO = 2;     // Constant for capture video
    private static final String LOG_TAG = "Capture";

    private static final int CAPTURE_INTERNAL_ERR = 0;
//    private static final int CAPTURE_APPLICATION_BUSY = 1;
//    private static final int CAPTURE_INVALID_ARGUMENT = 2;
    private static final int CAPTURE_NO_MEDIA_FILES = 3;
<<<<<<< HEAD
//    private static final int CAPTURE_NOT_SUPPORTED = 20;
=======
    private static final int CAPTURE_NOT_SUPPORTED = 20;
>>>>>>> d3e24b0c

    private String callbackId;                      // The ID of the callback to be invoked with our result
    private long limit;                             // the number of pics/vids/clips to take
    private double duration;                        // optional duration parameter for video recording
    private JSONArray results;                      // The array of results to be returned to the user
    private Uri imageUri;                           // Uri of captured image

    //private CordovaInterface cordova;

//    public void setContext(Context mCtx)
//    {
//        if (CordovaInterface.class.isInstance(mCtx))
//            cordova = (CordovaInterface) mCtx;
//        else
//            LOG.d(LOG_TAG, "ERROR: You must use the CordovaInterface for this to work correctly. Please implement it in your activity");
//    }

    @Override
    public PluginResult execute(String action, JSONArray args, String callbackId) {
        this.callbackId = callbackId;
        this.limit = 1;
        this.duration = 0.0f;
        this.results = new JSONArray();

        JSONObject options = args.optJSONObject(0);
        if (options != null) {
            limit = options.optLong("limit", 1);
            duration = options.optDouble("duration", 0.0f);
        }

        if (action.equals("getFormatData")) {
            try {
                JSONObject obj = getFormatData(args.getString(0), args.getString(1));
                return new PluginResult(PluginResult.Status.OK, obj);
            } catch (JSONException e) {
                return new PluginResult(PluginResult.Status.ERROR);
            }
        }
        else if (action.equals("captureAudio")) {
            this.captureAudio();
        }
        else if (action.equals("captureImage")) {
            this.captureImage();
        }
        else if (action.equals("captureVideo")) {
            this.captureVideo(duration);
        }

        PluginResult r = new PluginResult(PluginResult.Status.NO_RESULT);
        r.setKeepCallback(true);
        return r;
    }

    /**
     * Provides the media data file data depending on it's mime type
     *
     * @param filePath path to the file
     * @param mimeType of the file
     * @return a MediaFileData object
     */
    private JSONObject getFormatData(String filePath, String mimeType) {
        JSONObject obj = new JSONObject();
        try {
            // setup defaults
            obj.put("height", 0);
            obj.put("width", 0);
            obj.put("bitrate", 0);
            obj.put("duration", 0);
            obj.put("codecs", "");

            // If the mimeType isn't set the rest will fail
            // so let's see if we can determine it.
            if (mimeType == null || mimeType.equals("")) {
                mimeType = FileUtils.getMimeType(filePath);
            }
            Log.d(LOG_TAG, "Mime type = " + mimeType);

            if (mimeType.equals(IMAGE_JPEG) || filePath.endsWith(".jpg")) {
                obj = getImageData(filePath, obj);
            }
            else if (mimeType.endsWith(AUDIO_3GPP)) {
                obj = getAudioVideoData(filePath, obj, false);
            }
            else if (mimeType.equals(VIDEO_3GPP) || mimeType.equals(VIDEO_MP4)) {
                obj = getAudioVideoData(filePath, obj, true);
            }
        } catch (JSONException e) {
            Log.d(LOG_TAG, "Error: setting media file data object");
        }
        return obj;
    }

    /**
     * Get the Image specific attributes
     *
     * @param filePath path to the file
     * @param obj represents the Media File Data
     * @return a JSONObject that represents the Media File Data
     * @throws JSONException
     */
    private JSONObject getImageData(String filePath, JSONObject obj) throws JSONException {
        Bitmap bitmap = BitmapFactory.decodeFile(FileUtils.stripFileProtocol(filePath));
        obj.put("height", bitmap.getHeight());
        obj.put("width", bitmap.getWidth());
        bitmap.recycle();
        return obj;
    }

    /**
     * Get the Image specific attributes
     *
     * @param filePath path to the file
     * @param obj represents the Media File Data
     * @param video if true get video attributes as well
     * @return a JSONObject that represents the Media File Data
     * @throws JSONException
     */
    private JSONObject getAudioVideoData(String filePath, JSONObject obj, boolean video) throws JSONException {
        MediaPlayer player = new MediaPlayer();
        try {
            player.setDataSource(filePath);
            player.prepare();
            obj.put("duration", player.getDuration() / 1000);
            if (video) {
                obj.put("height", player.getVideoHeight());
                obj.put("width", player.getVideoWidth());
            }
        } catch (IOException e) {
            Log.d(LOG_TAG, "Error: loading video file");
        }
        return obj;
    }

    /**
     * Sets up an intent to capture audio.  Result handled by onActivityResult()
     */
    private void captureAudio() {
        Intent intent = new Intent(android.provider.MediaStore.Audio.Media.RECORD_SOUND_ACTION);

        this.ctx.startActivityForResult((Plugin) this, intent, CAPTURE_AUDIO);
    }

    /**
     * Sets up an intent to capture images.  Result handled by onActivityResult()
     */
    private void captureImage() {
        Intent intent = new Intent(android.provider.MediaStore.ACTION_IMAGE_CAPTURE);

        // Specify file so that large image is captured and returned
        File photo = new File(DirectoryManager.getTempDirectoryPath(this.ctx.getActivity()), "Capture.jpg");
        intent.putExtra(android.provider.MediaStore.EXTRA_OUTPUT, Uri.fromFile(photo));
        this.imageUri = Uri.fromFile(photo);

        this.ctx.startActivityForResult((Plugin) this, intent, CAPTURE_IMAGE);
    }

    /**
     * Sets up an intent to capture video.  Result handled by onActivityResult()
     */
    private void captureVideo(double duration) {
        Intent intent = new Intent(android.provider.MediaStore.ACTION_VIDEO_CAPTURE);
        // Introduced in API 8
        //intent.putExtra(android.provider.MediaStore.EXTRA_DURATION_LIMIT, duration);

        this.ctx.startActivityForResult((Plugin) this, intent, CAPTURE_VIDEO);
    }

    /**
     * Called when the video view exits.
     *
     * @param requestCode       The request code originally supplied to startActivityForResult(),
     *                          allowing you to identify who this result came from.
     * @param resultCode        The integer result code returned by the child activity through its setResult().
     * @param intent            An Intent, which can return result data to the caller (various data can be attached to Intent "extras").
     * @throws JSONException
     */
    public void onActivityResult(int requestCode, int resultCode, Intent intent) {

        // Result received okay
        if (resultCode == Activity.RESULT_OK) {
            // An audio clip was requested
            if (requestCode == CAPTURE_AUDIO) {
                // Get the uri of the audio clip
                Uri data = intent.getData();
                // create a file object from the uri
                results.put(createMediaFile(data));

                if (results.length() >= limit) {
                    // Send Uri back to JavaScript for listening to audio
                    this.success(new PluginResult(PluginResult.Status.OK, results), this.callbackId);
                } else {
                    // still need to capture more audio clips
                    captureAudio();
                }
            } else if (requestCode == CAPTURE_IMAGE) {
                // For some reason if I try to do:
                // Uri data = intent.getData();
                // It crashes in the emulator and on my phone with a null pointer exception
                // To work around it I had to grab the code from CameraLauncher.java
                try {
                    // Create an ExifHelper to save the exif data that is lost during compression
                    ExifHelper exif = new ExifHelper();
                    exif.createInFile(DirectoryManager.getTempDirectoryPath(this.ctx.getActivity()) + "/Capture.jpg");
                    exif.readExifData();

                    // Read in bitmap of captured image
                    Bitmap bitmap = android.provider.MediaStore.Images.Media.getBitmap(this.ctx.getActivity().getContentResolver(), imageUri);

                    // Create entry in media store for image
                    // (Don't use insertImage() because it uses default compression setting of 50 - no way to change it)
                    ContentValues values = new ContentValues();
                    values.put(android.provider.MediaStore.Images.Media.MIME_TYPE, IMAGE_JPEG);
                    Uri uri = null;
                    try {
                        uri = this.ctx.getActivity().getContentResolver().insert(android.provider.MediaStore.Images.Media.EXTERNAL_CONTENT_URI, values);
                    } catch (UnsupportedOperationException e) {
                        LOG.d(LOG_TAG, "Can't write to external media storage.");
                        try {
                            uri = this.ctx.getActivity().getContentResolver().insert(android.provider.MediaStore.Images.Media.INTERNAL_CONTENT_URI, values);
                        } catch (UnsupportedOperationException ex) {
                            LOG.d(LOG_TAG, "Can't write to internal media storage.");
                            this.fail(createErrorObject(CAPTURE_INTERNAL_ERR, "Error capturing image - no media storage found."));
                            return;
                        }
                    }

                    // Add compressed version of captured image to returned media store Uri
                    OutputStream os = this.ctx.getActivity().getContentResolver().openOutputStream(uri);
                    bitmap.compress(Bitmap.CompressFormat.JPEG, 100, os);
                    os.close();

                    bitmap.recycle();
                    bitmap = null;
                    System.gc();

                    // Restore exif data to file
                    exif.createOutFile(FileUtils.getRealPathFromURI(uri, this.ctx));
                    exif.writeExifData();

                    // Add image to results
                    results.put(createMediaFile(uri));

                    if (results.length() >= limit) {
                        // Send Uri back to JavaScript for viewing image
                        this.success(new PluginResult(PluginResult.Status.OK, results), this.callbackId);
                    } else {
                        // still need to capture more images
                        captureImage();
                    }
                } catch (IOException e) {
                    e.printStackTrace();
                    this.fail(createErrorObject(CAPTURE_INTERNAL_ERR, "Error capturing image."));
                }
            } else if (requestCode == CAPTURE_VIDEO) {
                // Get the uri of the video clip
                Uri data = intent.getData();
                // create a file object from the uri
                results.put(createMediaFile(data));

                if (results.length() >= limit) {
                    // Send Uri back to JavaScript for viewing video
                    this.success(new PluginResult(PluginResult.Status.OK, results), this.callbackId);
                } else {
                    // still need to capture more video clips
                    captureVideo(duration);
                }
            }
        }
        // If canceled
        else if (resultCode == Activity.RESULT_CANCELED) {
            // If we have partial results send them back to the user
            if (results.length() > 0) {
                this.success(new PluginResult(PluginResult.Status.OK, results), this.callbackId);
            }
            // user canceled the action
            else {
                this.fail(createErrorObject(CAPTURE_NO_MEDIA_FILES, "Canceled."));
            }
        }
        // If something else
        else {
            // If we have partial results send them back to the user
            if (results.length() > 0) {
                this.success(new PluginResult(PluginResult.Status.OK, results), this.callbackId);
            }
            // something bad happened
            else {
                this.fail(createErrorObject(CAPTURE_NO_MEDIA_FILES, "Did not complete!"));
            }
        }
    }

    /**
     * Creates a JSONObject that represents a File from the Uri
     *
     * @param data the Uri of the audio/image/video
     * @return a JSONObject that represents a File
     * @throws IOException
     */
    private JSONObject createMediaFile(Uri data) {
        File fp = new File(FileUtils.getRealPathFromURI(data, this.ctx));
        JSONObject obj = new JSONObject();

        try {
            // File properties
            obj.put("name", fp.getName());
            obj.put("fullPath", "file://" + fp.getAbsolutePath());
<<<<<<< HEAD
            // Because of an issue with MimeTypeMap.getMimeTypeFromExtension() all .3gpp files 
            // are reported as video/3gpp. I'm doing this hacky check of the URI to see if it 
=======

            // Because of an issue with MimeTypeMap.getMimeTypeFromExtension() all .3gpp files
            // are reported as video/3gpp. I'm doing this hacky check of the URI to see if it
>>>>>>> d3e24b0c
            // is stored in the audio or video content store.
            if (fp.getAbsoluteFile().toString().endsWith(".3gp") || fp.getAbsoluteFile().toString().endsWith(".3gpp")) {
                if (data.toString().contains("/audio/")) {
                    obj.put("type", AUDIO_3GPP);
                } else {
                    obj.put("type", VIDEO_3GPP);
                }
            } else {
                obj.put("type", FileUtils.getMimeType(fp.getAbsolutePath()));
            }

            obj.put("lastModifiedDate", fp.lastModified());
            obj.put("size", fp.length());
        } catch (JSONException e) {
            // this will never happen
            e.printStackTrace();
        }

        return obj;
    }

    private JSONObject createErrorObject(int code, String message) {
        JSONObject obj = new JSONObject();
        try {
            obj.put("code", code);
            obj.put("message", message);
        } catch (JSONException e) {
            // This will never happen
        }
        return obj;
    }

    /**
     * Send error message to JavaScript.
     *
     * @param err
     */
    public void fail(JSONObject err) {
        this.error(new PluginResult(PluginResult.Status.ERROR, err), this.callbackId);
    }
}<|MERGE_RESOLUTION|>--- conflicted
+++ resolved
@@ -54,11 +54,7 @@
 //    private static final int CAPTURE_APPLICATION_BUSY = 1;
 //    private static final int CAPTURE_INVALID_ARGUMENT = 2;
     private static final int CAPTURE_NO_MEDIA_FILES = 3;
-<<<<<<< HEAD
-//    private static final int CAPTURE_NOT_SUPPORTED = 20;
-=======
     private static final int CAPTURE_NOT_SUPPORTED = 20;
->>>>>>> d3e24b0c
 
     private String callbackId;                      // The ID of the callback to be invoked with our result
     private long limit;                             // the number of pics/vids/clips to take
@@ -366,14 +362,8 @@
             // File properties
             obj.put("name", fp.getName());
             obj.put("fullPath", "file://" + fp.getAbsolutePath());
-<<<<<<< HEAD
             // Because of an issue with MimeTypeMap.getMimeTypeFromExtension() all .3gpp files 
             // are reported as video/3gpp. I'm doing this hacky check of the URI to see if it 
-=======
-
-            // Because of an issue with MimeTypeMap.getMimeTypeFromExtension() all .3gpp files
-            // are reported as video/3gpp. I'm doing this hacky check of the URI to see if it
->>>>>>> d3e24b0c
             // is stored in the audio or video content store.
             if (fp.getAbsoluteFile().toString().endsWith(".3gp") || fp.getAbsoluteFile().toString().endsWith(".3gpp")) {
                 if (data.toString().contains("/audio/")) {

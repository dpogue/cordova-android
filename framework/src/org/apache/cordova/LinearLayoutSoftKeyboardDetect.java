--- conflicted
+++ resolved
@@ -21,10 +21,7 @@
 import org.apache.cordova.api.LOG;
 
 import android.content.Context;
-<<<<<<< HEAD
 //import android.view.View.MeasureSpec;
-=======
->>>>>>> d3e24b0c
 import android.widget.LinearLayout;
 
 /**
@@ -90,17 +87,10 @@
         // If the height as gotten bigger then we will assume the soft keyboard has
         // gone away.
         else if (height > oldHeight) {
-<<<<<<< HEAD
             if (app != null)
                 app.appView.sendJavascript("cordova.fireDocumentEvent('hidekeyboard');");
         }
         // If the height as gotten smaller then we will assume the soft keyboard has 
-=======
-            if(app != null)
-                app.sendJavascript("cordova.fireDocumentEvent('hidekeyboard');");
-        }
-        // If the height as gotten smaller then we will assume the soft keyboard has
->>>>>>> d3e24b0c
         // been displayed.
         else if (height < oldHeight) {
             if (app != null)

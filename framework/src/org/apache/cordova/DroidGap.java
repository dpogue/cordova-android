--- conflicted
+++ resolved
@@ -256,11 +256,6 @@
         LOG.d(TAG, "DroidGap.onCreate()");
         super.onCreate(savedInstanceState);
 
-<<<<<<< HEAD
-        getWindow().requestFeature(Window.FEATURE_NO_TITLE);
-        getWindow().setFlags(WindowManager.LayoutParams.FLAG_FORCE_NOT_FULLSCREEN,
-                WindowManager.LayoutParams.FLAG_FORCE_NOT_FULLSCREEN);
-=======
         if (!preferences.prefMatches("showTitle", "true")) {
             getWindow().requestFeature(Window.FEATURE_NO_TITLE);
         }
@@ -272,7 +267,6 @@
             getWindow().setFlags(WindowManager.LayoutParams.FLAG_FORCE_NOT_FULLSCREEN,
                     WindowManager.LayoutParams.FLAG_FORCE_NOT_FULLSCREEN);
         }
->>>>>>> 80ee6c1a
 
         // This builds the view.  We could probably get away with NOT having a LinearLayout, but I like having a bucket!
         Display display = getWindowManager().getDefaultDisplay();

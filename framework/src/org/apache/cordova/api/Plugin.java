--- conflicted
+++ resolved
@@ -31,21 +31,12 @@
 public abstract class Plugin implements IPlugin {
 
     public String id;
-<<<<<<< HEAD
     public CordovaWebView webView;					// WebView object
     public CordovaInterface ctx;			        // CordovaActivity object
 
     /**
      * Executes the request and returns PluginResult.
      * 
-=======
-    public WebView webView;					// WebView object
-    public CordovaInterface ctx;			// CordovaActivity object
-
-    /**
-     * Executes the request and returns PluginResult.
-     *
->>>>>>> d3e24b0c
      * @param action 		The action to execute.
      * @param args 			JSONArry of arguments for the plugin.
      * @param callbackId	The callback id used when calling back into JavaScript.
@@ -55,11 +46,7 @@
 
     /**
      * Identifies if action to be executed returns a value and should be run synchronously.
-<<<<<<< HEAD
-     * 
-=======
-     *
->>>>>>> d3e24b0c
+     *
      * @param action	The action to execute
      * @return			T=returns value
      */
@@ -70,11 +57,7 @@
     /**
      * Sets the context of the Plugin. This can then be used to do things like
      * get file paths associated with the Activity.
-<<<<<<< HEAD
-     * 
-=======
-     *
->>>>>>> d3e24b0c
+     *
      * @param ctx The context of the main Activity.
      */
     public void setContext(CordovaInterface ctx) {
@@ -82,32 +65,18 @@
     }
 
     /**
-<<<<<<< HEAD
      * Sets the main View of the application, this is the WebView within which 
      * a Cordova app runs.
      * 
      * @param webView The Cordova WebView
      */
     public void setView(CordovaWebView webView) {
-=======
-     * Sets the main View of the application, this is the WebView within which
-     * a Cordova app runs.
-     *
-     * @param webView The Cordova WebView
-     */
-    public void setView(WebView webView) {
->>>>>>> d3e24b0c
         this.webView = webView;
     }
 
     /**
-<<<<<<< HEAD
      * Called when the system is about to start resuming a previous activity. 
      * 
-=======
-     * Called when the system is about to start resuming a previous activity.
-     *
->>>>>>> d3e24b0c
      * @param multitasking		Flag indicating if multitasking is turned on for app
      */
     public void onPause(boolean multitasking) {
@@ -173,11 +142,7 @@
      * @param statement
      */
     public void sendJavascript(String statement) {
-<<<<<<< HEAD
         this.webView.sendJavascript(statement);
-=======
-        this.ctx.sendJavascript(statement);
->>>>>>> d3e24b0c
     }
 
     /**
@@ -191,11 +156,7 @@
      * @param callbackId		The callback id used when calling back into JavaScript.
      */
     public void success(PluginResult pluginResult, String callbackId) {
-<<<<<<< HEAD
         this.webView.sendJavascript(pluginResult.toSuccessCallbackString(callbackId));
-=======
-        this.ctx.sendJavascript(pluginResult.toSuccessCallbackString(callbackId));
->>>>>>> d3e24b0c
     }
 
     /**
@@ -205,11 +166,7 @@
      * @param callbackId		The callback id used when calling back into JavaScript.
      */
     public void success(JSONObject message, String callbackId) {
-<<<<<<< HEAD
         this.webView.sendJavascript(new PluginResult(PluginResult.Status.OK, message).toSuccessCallbackString(callbackId));
-=======
-        this.ctx.sendJavascript(new PluginResult(PluginResult.Status.OK, message).toSuccessCallbackString(callbackId));
->>>>>>> d3e24b0c
     }
 
     /**
@@ -219,11 +176,7 @@
      * @param callbackId		The callback id used when calling back into JavaScript.
      */
     public void success(String message, String callbackId) {
-<<<<<<< HEAD
         this.webView.sendJavascript(new PluginResult(PluginResult.Status.OK, message).toSuccessCallbackString(callbackId));
-=======
-        this.ctx.sendJavascript(new PluginResult(PluginResult.Status.OK, message).toSuccessCallbackString(callbackId));
->>>>>>> d3e24b0c
     }
 
     /**
@@ -233,11 +186,7 @@
      * @param callbackId		The callback id used when calling back into JavaScript.
      */
     public void error(PluginResult pluginResult, String callbackId) {
-<<<<<<< HEAD
         this.webView.sendJavascript(pluginResult.toErrorCallbackString(callbackId));
-=======
-        this.ctx.sendJavascript(pluginResult.toErrorCallbackString(callbackId));
->>>>>>> d3e24b0c
     }
 
     /**
@@ -247,11 +196,7 @@
      * @param callbackId		The callback id used when calling back into JavaScript.
      */
     public void error(JSONObject message, String callbackId) {
-<<<<<<< HEAD
         this.webView.sendJavascript(new PluginResult(PluginResult.Status.ERROR, message).toErrorCallbackString(callbackId));
-=======
-        this.ctx.sendJavascript(new PluginResult(PluginResult.Status.ERROR, message).toErrorCallbackString(callbackId));
->>>>>>> d3e24b0c
     }
 
     /**
@@ -261,10 +206,6 @@
      * @param callbackId		The callback id used when calling back into JavaScript.
      */
     public void error(String message, String callbackId) {
-<<<<<<< HEAD
         this.webView.sendJavascript(new PluginResult(PluginResult.Status.ERROR, message).toErrorCallbackString(callbackId));
-=======
-        this.ctx.sendJavascript(new PluginResult(PluginResult.Status.ERROR, message).toErrorCallbackString(callbackId));
->>>>>>> d3e24b0c
     }
 }
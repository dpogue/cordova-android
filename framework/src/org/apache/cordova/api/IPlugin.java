/*
       Licensed to the Apache Software Foundation (ASF) under one
       or more contributor license agreements.  See the NOTICE file
       distributed with this work for additional information
       regarding copyright ownership.  The ASF licenses this file
       to you under the Apache License, Version 2.0 (the
       "License"); you may not use this file except in compliance
       with the License.  You may obtain a copy of the License at

         http://www.apache.org/licenses/LICENSE-2.0

       Unless required by applicable law or agreed to in writing,
       software distributed under the License is distributed on an
       "AS IS" BASIS, WITHOUT WARRANTIES OR CONDITIONS OF ANY
       KIND, either express or implied.  See the License for the
       specific language governing permissions and limitations
       under the License.
*/
package org.apache.cordova.api;

import org.apache.cordova.CordovaWebView;
import org.json.JSONArray;

//import android.content.Context;
import android.content.Intent;

/**
 * Plugin interface must be implemented by any plugin classes.
 *
 * The execute method is called by the PluginManager.
 */
public interface IPlugin {

    /**
     * Executes the request and returns PluginResult.
<<<<<<< HEAD
     * 
=======
     *
>>>>>>> d3e24b0c
     * @param action 		The action to execute.
     * @param args 			JSONArry of arguments for the plugin.
     * @param callbackId	The callback id used when calling back into JavaScript.
     * @return 				A PluginResult object with a status and message.
     */
    PluginResult execute(String action, JSONArray args, String callbackId);

    /**
     * Identifies if action to be executed returns a value and should be run synchronously.
<<<<<<< HEAD
     * 
=======
     *
>>>>>>> d3e24b0c
     * @param action	The action to execute
     * @return			T=returns value
     */
    public boolean isSynch(String action);

    /**
     * Sets the context of the Plugin. This can then be used to do things like
     * get file paths associated with the Activity.
<<<<<<< HEAD
     * 
     * @param ctx The context of the main Activity.
     */
    void setContext(CordovaInterface ctx);

    /**
     * Sets the main View of the application, this is the WebView within which 
     * a Cordova app runs.
     * 
     * @param webView The Cordova WebView
     */
    void setView(CordovaWebView webView);
=======
     *
     * @param ctx The context of the main Activity.
     */
    void setContext(CordovaInterface ctx);
>>>>>>> d3e24b0c

    /**
     * Sets the main View of the application, this is the WebView within which
     * a Cordova app runs.
     *
     * @param webView The Cordova WebView
     */
    void setView(WebView webView);

    /**
     * Called when the system is about to start resuming a previous activity.
     *
     * @param multitasking		Flag indicating if multitasking is turned on for app
     */
    void onPause(boolean multitasking);

    /**
     * Called when the activity will start interacting with the user.
     *
     * @param multitasking		Flag indicating if multitasking is turned on for app
     */
    void onResume(boolean multitasking);

    /**
     * Called when the activity receives a new intent.
     */
    void onNewIntent(Intent intent);

    /**
     * The final call you receive before your activity is destroyed.
     */
    void onDestroy();

    /**
     * Called when a message is sent to plugin.
     *
     * @param id            The message id
     * @param data          The message data
     * @return              Object to stop propagation or null
     */
    public Object onMessage(String id, Object data);

    /**
     * Called when an activity you launched exits, giving you the requestCode you started it with,
     * the resultCode it returned, and any additional data from it.
     *
     * @param requestCode		The request code originally supplied to startActivityForResult(),
     * 							allowing you to identify who this result came from.
     * @param resultCode		The integer result code returned by the child activity through its setResult().
     * @param data				An Intent, which can return result data to the caller (various data can be attached to Intent "extras").
     */
    void onActivityResult(int requestCode, int resultCode, Intent intent);

    /**
     * By specifying a <url-filter> in plugins.xml you can map a URL (using startsWith atm) to this method.
     *
     * @param url				The URL that is trying to be loaded in the Cordova webview.
     * @return					Return true to prevent the URL from loading. Default is false.
     */
    boolean onOverrideUrlLoading(String url);
}<|MERGE_RESOLUTION|>--- conflicted
+++ resolved
@@ -33,11 +33,7 @@
 
     /**
      * Executes the request and returns PluginResult.
-<<<<<<< HEAD
-     * 
-=======
      *
->>>>>>> d3e24b0c
      * @param action 		The action to execute.
      * @param args 			JSONArry of arguments for the plugin.
      * @param callbackId	The callback id used when calling back into JavaScript.
@@ -47,11 +43,7 @@
 
     /**
      * Identifies if action to be executed returns a value and should be run synchronously.
-<<<<<<< HEAD
-     * 
-=======
      *
->>>>>>> d3e24b0c
      * @param action	The action to execute
      * @return			T=returns value
      */
@@ -60,7 +52,6 @@
     /**
      * Sets the context of the Plugin. This can then be used to do things like
      * get file paths associated with the Activity.
-<<<<<<< HEAD
      * 
      * @param ctx The context of the main Activity.
      */
@@ -73,20 +64,6 @@
      * @param webView The Cordova WebView
      */
     void setView(CordovaWebView webView);
-=======
-     *
-     * @param ctx The context of the main Activity.
-     */
-    void setContext(CordovaInterface ctx);
->>>>>>> d3e24b0c
-
-    /**
-     * Sets the main View of the application, this is the WebView within which
-     * a Cordova app runs.
-     *
-     * @param webView The Cordova WebView
-     */
-    void setView(WebView webView);
 
     /**
      * Called when the system is about to start resuming a previous activity.

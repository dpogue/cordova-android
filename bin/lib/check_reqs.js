#!/usr/bin/env node

/*
       Licensed to the Apache Software Foundation (ASF) under one
       or more contributor license agreements.  See the NOTICE file
       distributed with this work for additional information
       regarding copyright ownership.  The ASF licenses this file
       to you under the Apache License, Version 2.0 (the
       "License"); you may not use this file except in compliance
       with the License.  You may obtain a copy of the License at

         http://www.apache.org/licenses/LICENSE-2.0

       Unless required by applicable law or agreed to in writing,
       software distributed under the License is distributed on an
       "AS IS" BASIS, WITHOUT WARRANTIES OR CONDITIONS OF ANY
       KIND, either express or implied.  See the License for the
       specific language governing permissions and limitations
       under the License.
*/

var shelljs = require('shelljs'),
    child_process = require('child_process'),
    Q     = require('q'),
    path  = require('path'),
    fs    = require('fs'),
    which = require('which'),
    ROOT  = path.join(__dirname, '..', '..');

var isWindows = process.platform == 'win32';

function forgivingWhichSync(cmd) {
    try {
        return which.sync(cmd);
    } catch (e) {
        return '';
    }
}

function tryCommand(cmd, errMsg) {
    var d = Q.defer();
    child_process.exec(cmd, function(err, stdout, stderr) {
        if (err) d.reject(new Error(errMsg));
        else d.resolve(stdout);
    });
    return d.promise;
}

// Get valid target from framework/project.properties
module.exports.get_target = function() {
    if(fs.existsSync(path.join(ROOT, 'framework', 'project.properties'))) {
        var target = shelljs.grep(/target=android-[\d+]/, path.join(ROOT, 'framework', 'project.properties'));
        return target.split('=')[1].replace('\n', '').replace('\r', '').replace(' ', '');
    } else if (fs.existsSync(path.join(ROOT, 'project.properties'))) {
        // if no target found, we're probably in a project and project.properties is in ROOT.
        // this is called on the project itself, and can support Google APIs AND Vanilla Android
        var target = shelljs.grep(/target=android-[\d+]/, path.join(ROOT, 'project.properties')) ||
          shelljs.grep(/target=Google Inc.:Google APIs:[\d+]/, path.join(ROOT, 'project.properties'));
        if(target == "" || !target) {
          // Try Google Glass APIs
          target = shelljs.grep(/target=Google Inc.:Glass Development Kit Preview:[\d+]/, path.join(ROOT, 'project.properties'));
        }
        return target.split('=')[1].replace('\n', '').replace('\r', '');
    }
}

<<<<<<< HEAD
// Returns a promise.
module.exports.sdk_dir = function() {
    var d = Q.defer();
    which('android', function(err, path) {
        if (err) {
            d.reject(new Error('ERROR: Cannot find Android SDK. android command not found.'));
        } else {
            var toolsDir = path.substring(0, path.lastIndexOf('/'));
            if (toolsDir.substring(toolsDir.length-6) != "/tools") {
                d.reject(new Error('ERROR: Cannot find Android SDK. android command not found in tools dir.'));
            }
            d.resolve(toolsDir.substring(0, toolsDir.length-6));
        }
    });
    return d.promise;
};

// Returns a promise.
=======
// Returns a promise. Called only by build and clean commands.
>>>>>>> 71e72f21
module.exports.check_ant = function() {
    return tryCommand('ant -version', 'Failed to run "ant -version", make sure you have ant installed and added to your PATH.');
};

// Returns a promise. Called only by build and clean commands.
module.exports.check_gradle = function() {
    var sdkDir = process.env['ANDROID_HOME'];
    var wrapperDir = path.join(sdkDir, 'tools', 'templates', 'gradle', 'wrapper');
    if (!fs.existsSync(wrapperDir)) {
        return Q.reject(new Error('Could not find gradle wrapper within android sdk. Might need to update your Android SDK.\n' +
            'Looked here: ' + wrapperDir));
    }
    return Q.when();
};

// Returns a promise.
module.exports.check_java = function() {
    var javacPath = forgivingWhichSync('javac');
    var hasJavaHome = !!process.env['JAVA_HOME'];
    return Q().then(function() {
        if (hasJavaHome) {
            // Windows java installer doesn't add javac to PATH, nor set JAVA_HOME (ugh).
            if (!javacPath) {
                process.env['PATH'] += path.delimiter + path.join(process.env['JAVA_HOME'], 'bin');
            }
        } else {
            if (javacPath) {
                // OS X has a command for finding JAVA_HOME.
                if (fs.existsSync('/usr/libexec/java_home')) {
                    return tryCommand('/usr/libexec/java_home', 'Failed to run: /usr/libexec/java_home')
                    .then(function(stdout) {
                        process.env['JAVA_HOME'] = stdout.trim();
                    });
                } else {
                    // See if we can derive it from javac's location.
                    var maybeJavaHome = path.dirname(path.dirname(javacPath));
                    if (fs.existsSync(path.join(maybeJavaHome, 'lib', 'tools.jar'))) {
                        process.env['JAVA_HOME'] = maybeJavaHome;
                    } else {
                        throw new Error('Could not find JAVA_HOME. Try setting the environment variable manually');
                    }
                }
            } else if (isWindows) {
                // Try to auto-detect java in the default install paths.
                var firstJdkDir =
                    shelljs.ls(process.env['ProgramFiles'] + '\\java\\jdk*')[0] ||
                    shelljs.ls('C:\\Program Files\\java\\jdk*')[0] ||
                    shelljs.ls('C:\\Program Files (x86)\\java\\jdk*')[0];
                if (firstJdkDir) {
                    // shelljs always uses / in paths.
                    firstJdkDir = firstJdkDir.replace(/\//g, path.sep);
                    if (!javacPath) {
                        process.env['PATH'] += path.delimiter + path.join(firstJdkDir, 'bin');
                    }
                    process.env['JAVA_HOME'] = firstJdkDir;
                }
            }
        }
    }).then(function() {
        var msg =
            'Failed to run "java -version", make sure your java environment is set up\n' +
            'including JDK and JRE.\n' +
            'Your JAVA_HOME variable is: ' + process.env['JAVA_HOME'];
        return tryCommand('java -version', msg)
    }).then(function() {
        msg = 'Failed to run "javac -version", make sure you have a Java JDK (not just a JRE) installed.';
        return tryCommand('javac -version', msg)
    });
}

// Returns a promise.
module.exports.check_android = function() {
    return Q().then(function() {
        var androidCmdPath = forgivingWhichSync('android');
        var adbInPath = !!forgivingWhichSync('adb');
        var hasAndroidHome = !!process.env['ANDROID_HOME'] && fs.existsSync(process.env['ANDROID_HOME']);
        if (hasAndroidHome && !androidCmdPath) {
            process.env['PATH'] += path.delimiter + path.join(process.env['ANDROID_HOME'], 'tools');
        }
        if (androidCmdPath && !hasAndroidHome) {
            var parentDir = path.dirname(androidCmdPath);
            if (path.basename(parentDir) == 'tools') {
                process.env['ANDROID_HOME'] = path.dirname(parentDir);
                hasAndroidHome = true;
            }
        }
        if (hasAndroidHome && !adbInPath) {
            process.env['PATH'] += path.delimiter + path.join(process.env['ANDROID_HOME'], 'platform-tools');
        }
        if (!process.env['ANDROID_HOME']) {
            throw new Error('ANDROID_HOME is not set and "android" command not in your PATH. You must fulfill at least one of these conditions.');
        }
        if (!fs.existsSync(process.env['ANDROID_HOME'])) {
            throw new Error('ANDROID_HOME is set to a non-existant path: ' + process.env['ANDROID_HOME']);
        }
        // Check that the target sdk level is installed.
        return module.exports.check_android_target(module.exports.get_target());
    });
};

module.exports.check_android_target = function(valid_target) {
    var msg = 'Failed to run "android". Make sure you have the latest Android SDK installed, and that the "android" command (inside the tools/ folder) is added to your PATH.';
    return tryCommand('android list targets', msg)
    .then(function(output) {
        if (!output.match(valid_target)) {
            throw new Error('Please install Android target "' + valid_target + '".\n' +
                'Hint: Run "android" from your command-line to open the SDK manager.');
        }
    });
};

// Returns a promise.
module.exports.run = function() {
    return Q.all([this.check_java(), this.check_android()]);
}
<|MERGE_RESOLUTION|>--- conflicted
+++ resolved
@@ -64,28 +64,7 @@
     }
 }
 
-<<<<<<< HEAD
-// Returns a promise.
-module.exports.sdk_dir = function() {
-    var d = Q.defer();
-    which('android', function(err, path) {
-        if (err) {
-            d.reject(new Error('ERROR: Cannot find Android SDK. android command not found.'));
-        } else {
-            var toolsDir = path.substring(0, path.lastIndexOf('/'));
-            if (toolsDir.substring(toolsDir.length-6) != "/tools") {
-                d.reject(new Error('ERROR: Cannot find Android SDK. android command not found in tools dir.'));
-            }
-            d.resolve(toolsDir.substring(0, toolsDir.length-6));
-        }
-    });
-    return d.promise;
-};
-
-// Returns a promise.
-=======
 // Returns a promise. Called only by build and clean commands.
->>>>>>> 71e72f21
 module.exports.check_ant = function() {
     return tryCommand('ant -version', 'Failed to run "ant -version", make sure you have ant installed and added to your PATH.');
 };

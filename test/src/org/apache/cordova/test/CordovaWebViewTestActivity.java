--- conflicted
+++ resolved
@@ -46,12 +46,8 @@
         setContentView(R.layout.main);
 
         cordovaWebView = (CordovaWebView) findViewById(R.id.cordovaWebView);
-<<<<<<< HEAD
+        Config.init(this);
         cordovaWebView.init(this,
-=======
-        Config.init(this);
-        cordovaWebView.init(this, new CordovaWebViewClient(this, cordovaWebView), new CordovaChromeClient(this, cordovaWebView),
->>>>>>> b934c1be
                 Config.getPluginEntries(), Config.getWhitelist(), Config.getPreferences());
 
         cordovaWebView.loadUrl("file:///android_asset/www/index.html");

/*
       Licensed to the Apache Software Foundation (ASF) under one
       or more contributor license agreements.  See the NOTICE file
       distributed with this work for additional information
       regarding copyright ownership.  The ASF licenses this file
       to you under the Apache License, Version 2.0 (the
       "License"); you may not use this file except in compliance
       with the License.  You may obtain a copy of the License at

         http://www.apache.org/licenses/LICENSE-2.0

       Unless required by applicable law or agreed to in writing,
       software distributed under the License is distributed on an
       "AS IS" BASIS, WITHOUT WARRANTIES OR CONDITIONS OF ANY
       KIND, either express or implied.  See the License for the
       specific language governing permissions and limitations
       under the License.
*/
package org.apache.cordova.test;

import android.os.Bundle;
import android.webkit.WebView;
import android.webkit.GeolocationPermissions.Callback;

import org.apache.cordova.*;

<<<<<<< HEAD
public class userwebview extends CordovaActivity {
=======
public class userwebview extends MainTestActivity {
>>>>>>> d8a19b55
    
    public TestViewClient testViewClient;
    public TestChromeClient testChromeClient;
    
    @Override
    public void onCreate(Bundle savedInstanceState) {
        super.onCreate(savedInstanceState);
<<<<<<< HEAD
        testViewClient = new TestViewClient(this);
        testChromeClient = new TestChromeClient(this);
        super.init(new AndroidWebView(this), new TestViewClient(this), new TestChromeClient(this));
        super.loadUrl("file:///android_asset/www/userwebview/index.html");
    }

    public class TestChromeClient extends AndroidChromeClient {
        public TestChromeClient(CordovaActivity arg0) {
            super(arg0);
=======
        testViewClient = new TestViewClient(this, appView);
        testChromeClient = new TestChromeClient(this, appView);
        super.init();
        appView.setWebViewClient(testViewClient);
        appView.setWebChromeClient(testChromeClient);
        super.loadUrl("file:///android_asset/www/userwebview/index.html");
    }

    public class TestChromeClient extends CordovaChromeClient {
        public TestChromeClient(CordovaInterface ctx, CordovaWebView app) {
            super(ctx, app);
>>>>>>> d8a19b55
            LOG.d("userwebview", "TestChromeClient()");
        }

        @Override
        public void onGeolocationPermissionsShowPrompt(String origin, Callback callback) {
            LOG.d("userwebview", "onGeolocationPermissionsShowPrompt(" + origin + ")");
            super.onGeolocationPermissionsShowPrompt(origin, callback);
            callback.invoke(origin, true, false);
        }
    }

    /**
     * This class can be used to override the GapViewClient and receive notification of webview events.
     */
<<<<<<< HEAD
    public class TestViewClient extends AndroidWebViewClient {
        public TestViewClient(CordovaActivity arg0) {
            super(arg0);
=======
    public class TestViewClient extends CordovaWebViewClient {
        public TestViewClient(CordovaInterface ctx, CordovaWebView app) {
            super(ctx, app);
>>>>>>> d8a19b55
            LOG.d("userwebview", "TestViewClient()");
        }

        @Override
        public boolean shouldOverrideUrlLoading(WebView view, String url) {
            LOG.d("userwebview", "shouldOverrideUrlLoading(" + url + ")");
            return super.shouldOverrideUrlLoading(view, url);
        }

        @Override
        public void onReceivedError(WebView view, int errorCode, String description, String failingUrl) {
            LOG.d("userwebview", "onReceivedError: Error code=" + errorCode + " Description=" + description + " URL=" + failingUrl);
            super.onReceivedError(view, errorCode, description, failingUrl);
        }
    }

}<|MERGE_RESOLUTION|>--- conflicted
+++ resolved
@@ -24,11 +24,7 @@
 
 import org.apache.cordova.*;
 
-<<<<<<< HEAD
-public class userwebview extends CordovaActivity {
-=======
 public class userwebview extends MainTestActivity {
->>>>>>> d8a19b55
     
     public TestViewClient testViewClient;
     public TestChromeClient testChromeClient;
@@ -36,29 +32,17 @@
     @Override
     public void onCreate(Bundle savedInstanceState) {
         super.onCreate(savedInstanceState);
-<<<<<<< HEAD
-        testViewClient = new TestViewClient(this);
-        testChromeClient = new TestChromeClient(this);
-        super.init(new AndroidWebView(this), new TestViewClient(this), new TestChromeClient(this));
+        testViewClient = new TestViewClient(this, ((AndroidWebView)appView));
+        testChromeClient = new TestChromeClient(this, ((AndroidWebView)appView));
+        super.init();
+        ((AndroidWebView)appView).setWebViewClient(testViewClient);
+        ((AndroidWebView)appView).setWebChromeClient(testChromeClient);
         super.loadUrl("file:///android_asset/www/userwebview/index.html");
     }
 
     public class TestChromeClient extends AndroidChromeClient {
-        public TestChromeClient(CordovaActivity arg0) {
-            super(arg0);
-=======
-        testViewClient = new TestViewClient(this, appView);
-        testChromeClient = new TestChromeClient(this, appView);
-        super.init();
-        appView.setWebViewClient(testViewClient);
-        appView.setWebChromeClient(testChromeClient);
-        super.loadUrl("file:///android_asset/www/userwebview/index.html");
-    }
-
-    public class TestChromeClient extends CordovaChromeClient {
-        public TestChromeClient(CordovaInterface ctx, CordovaWebView app) {
+        public TestChromeClient(CordovaInterface ctx, AndroidWebView app) {
             super(ctx, app);
->>>>>>> d8a19b55
             LOG.d("userwebview", "TestChromeClient()");
         }
 
@@ -73,15 +57,9 @@
     /**
      * This class can be used to override the GapViewClient and receive notification of webview events.
      */
-<<<<<<< HEAD
     public class TestViewClient extends AndroidWebViewClient {
-        public TestViewClient(CordovaActivity arg0) {
-            super(arg0);
-=======
-    public class TestViewClient extends CordovaWebViewClient {
-        public TestViewClient(CordovaInterface ctx, CordovaWebView app) {
+        public TestViewClient(CordovaInterface ctx, AndroidWebView app) {
             super(ctx, app);
->>>>>>> d8a19b55
             LOG.d("userwebview", "TestViewClient()");
         }
 

<?xml version="1.0" encoding="utf-8"?>
<manifest xmlns:android="http://schemas.android.com/apk/res/android"
      package="com.nitobi.droidgap"
      android:versionCode="1"
      android:versionName="1.0.0">
    <uses-permission android:name="android.permission.CAMERA" />
    <uses-permission android:name="android.permission.VIBRATE" />
    <uses-permission android:name="android.permission.ACCESS_GPS" />
    <uses-permission android:name="android.permission.ACCESS_ASSISTED_GPS" />
    <uses-permission android:name="android.permission.ACCESS_LOCATION" />
    <uses-permission android:name="android.permission.ACCESS_COARSE_LOCATION" />
    <uses-permission android:name="android.permission.ACCESS_FINE_LOCATION" />
    <uses-permission android:name="android.permission.READ_PHONE_STATE" />
    <uses-permission android:name="android.permission.INTERNET" />
      
<<<<<<< HEAD
    <application android:icon="@drawable/icon" android:debuggable="false">
=======
    <application android:icon="@drawable/icon" android:label="@string/app_name"
    	android:debuggable="true">
>>>>>>> b75fdf86
        <activity android:name=".DroidGap"
                  android:label="@string/app_name">
            <intent-filter>
                <action android:name="android.intent.action.MAIN" />
                <category android:name="android.intent.category.LAUNCHER" />
            </intent-filter>
        </activity>
    </application>

</manifest> <|MERGE_RESOLUTION|>--- conflicted
+++ resolved
@@ -13,12 +13,8 @@
     <uses-permission android:name="android.permission.READ_PHONE_STATE" />
     <uses-permission android:name="android.permission.INTERNET" />
       
-<<<<<<< HEAD
-    <application android:icon="@drawable/icon" android:debuggable="false">
-=======
     <application android:icon="@drawable/icon" android:label="@string/app_name"
     	android:debuggable="true">
->>>>>>> b75fdf86
         <activity android:name=".DroidGap"
                   android:label="@string/app_name">
             <intent-filter>

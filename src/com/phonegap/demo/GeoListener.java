package com.phonegap.demo;

import android.content.Context;
import android.location.Location;
import android.webkit.WebView;

public class GeoListener {
	String id;
	String successCallback;
	String failCallback;
    GpsListener mGps; 
    NetworkListener mNetwork;
    Context mCtx;
    private WebView mAppView;
	
	int interval;
	
	GeoListener(String i, Context ctx, int time, WebView appView)
	{
		id = i;
		interval = time;
		mCtx = ctx;
        mGps = new GpsListener(mCtx, interval, this);
        mNetwork = new NetworkListener(mCtx, interval, this);
        mAppView = appView;
	}
	
	void success(Location loc)
	{
		/*
		 * We only need to figure out what we do when we succeed!
		 */
		
		String params; 
		/*
		 * Build the giant string to send back to Javascript!
		 */
		params = loc.getLatitude() + "," + loc.getLongitude() + ", " + loc.getAltitude() + "," + loc.getAccuracy() + "," + loc.getBearing();
		params += "," + loc.getSpeed() + "," + loc.getTime();
		if(id != "global")
		{
			mAppView.loadUrl("javascript:navigator.geolocation.success(" + id + "," +  params + ")");
		}
		else
		{
			mAppView.loadUrl("javascript:navigator.geolocation.gotCurrentPosition(" + params + ")");
			this.stop();
		}
	}
	
	void fail()
	{
		// Do we need to know why?  How would we handle this?
<<<<<<< HEAD
		mAppView.loadUrl("javascript:navigator.geolocation.fail(" + id + ")");
=======
		if (id != "global") {
			mAppView.loadUrl("javascript:Geolocation.fail(" + id + ")");
		}
		else
		{
			mAppView.loadUrl("javascript:Geolocation.fail()");
		}
>>>>>>> d701f41b
	}
	
	// This stops the listener
	void stop()
	{
		mGps.stop();
		mNetwork.stop();
	}

	public Location getCurrentLocation() {
		Location loc = mGps.getLocation();
		if (loc == null)
			loc = mNetwork.getLocation();
		return loc;
	}
}<|MERGE_RESOLUTION|>--- conflicted
+++ resolved
@@ -51,17 +51,13 @@
 	void fail()
 	{
 		// Do we need to know why?  How would we handle this?
-<<<<<<< HEAD
-		mAppView.loadUrl("javascript:navigator.geolocation.fail(" + id + ")");
-=======
 		if (id != "global") {
-			mAppView.loadUrl("javascript:Geolocation.fail(" + id + ")");
+			mAppView.loadUrl("javascript:navigator.geolocation.fail(" + id + ")");
 		}
 		else
 		{
-			mAppView.loadUrl("javascript:Geolocation.fail()");
+			mAppView.loadUrl("javascript:navigator.geolocation.fail()");
 		}
->>>>>>> d701f41b
 	}
 	
 	// This stops the listener
